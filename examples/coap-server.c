/* -*- Mode: C; tab-width: 2; indent-tabs-mode: nil; c-basic-offset: 2 * -*- */

/* coap -- simple implementation of the Constrained Application Protocol (CoAP)
 *         as defined in RFC 7252
 *
 * Copyright (C) 2010--2016 Olaf Bergmann <bergmann@tzi.org>
 *
 * This file is part of the CoAP library libcoap. Please see README for terms
 * of use.
 */

#include <string.h>
#include <stdlib.h>
#include <stdio.h>
#include <ctype.h>
#include <sys/types.h>
#include <sys/stat.h>
#include <errno.h>
#include <signal.h>
#ifdef _WIN32
#define strcasecmp _stricmp
#include "getopt.c"
#else
#include <unistd.h>
#include <sys/select.h>
#include <sys/socket.h>
#include <netinet/in.h>
#include <arpa/inet.h>
#include <netdb.h>
#include <dirent.h>
#endif

<<<<<<< HEAD
#include "resource.h"
#include "coap.h"
=======
#include "coap_config.h"
#include <coap/resource.h>
#include <coap/coap.h>
>>>>>>> aafb87e5

#define COAP_RESOURCE_CHECK_TIME 2

#ifndef min
#define min(a,b) ((a) < (b) ? (a) : (b))
#endif

/* temporary storage for dynamic resource representations */
static int quit = 0;

/* changeable clock base (see handle_put_time()) */
static time_t clock_offset;
static time_t my_clock_base = 0;

struct coap_resource_t *time_resource = NULL;

#ifndef WITHOUT_ASYNC
/* This variable is used to mimic long-running tasks that require
 * asynchronous responses. */
static coap_async_state_t *async = NULL;
#endif /* WITHOUT_ASYNC */

#ifdef __GNUC__
#define UNUSED_PARAM __attribute__ ((unused))
#else /* not a GCC */
#define UNUSED_PARAM
#endif /* GCC */

/* SIGINT handler: set quit to 1 for graceful termination */
static void
handle_sigint(int signum UNUSED_PARAM) {
  quit = 1;
}

#define INDEX "This is a test server made with libcoap (see https://libcoap.net)\n" \
              "Copyright (C) 2010--2016 Olaf Bergmann <bergmann@tzi.org>\n\n"

static void
hnd_get_index(coap_context_t *ctx UNUSED_PARAM,
              struct coap_resource_t *resource UNUSED_PARAM,
              const coap_endpoint_t *local_interface UNUSED_PARAM,
              coap_address_t *peer UNUSED_PARAM,
              coap_pdu_t *request UNUSED_PARAM,
              str *token UNUSED_PARAM,
              coap_pdu_t *response) {
  unsigned char buf[3];

  response->hdr->code = COAP_RESPONSE_CODE(205);

  coap_add_option(response,
                  COAP_OPTION_CONTENT_TYPE,
                  coap_encode_var_bytes(buf, COAP_MEDIATYPE_TEXT_PLAIN), buf);

  coap_add_option(response,
                  COAP_OPTION_MAXAGE,
                  coap_encode_var_bytes(buf, 0x2ffff), buf);

  coap_add_data(response, strlen(INDEX), (unsigned char *)INDEX);
}

static void
hnd_get_time(coap_context_t  *ctx,
             struct coap_resource_t *resource,
             const coap_endpoint_t *local_interface UNUSED_PARAM,
             coap_address_t *peer,
             coap_pdu_t *request,
             str *token,
             coap_pdu_t *response) {
  coap_opt_iterator_t opt_iter;
  coap_opt_t *option;
  unsigned char buf[40];
  size_t len;
  time_t now;
  coap_tick_t t;

  /* FIXME: return time, e.g. in human-readable by default and ticks
   * when query ?ticks is given. */

  /* if my_clock_base was deleted, we pretend to have no such resource */
  response->hdr->code =
    my_clock_base ? COAP_RESPONSE_CODE(205) : COAP_RESPONSE_CODE(404);

  if (coap_find_observer(resource, peer, token)) {
    /* FIXME: need to check for resource->dirty? */
    coap_add_option(response,
                    COAP_OPTION_OBSERVE,
                    coap_encode_var_bytes(buf, ctx->observe), buf);
  }

  if (my_clock_base)
    coap_add_option(response,
                    COAP_OPTION_CONTENT_FORMAT,
                    coap_encode_var_bytes(buf, COAP_MEDIATYPE_TEXT_PLAIN), buf);

  coap_add_option(response,
                  COAP_OPTION_MAXAGE,
                  coap_encode_var_bytes(buf, 0x01), buf);

  if (my_clock_base) {

    /* calculate current time */
    coap_ticks(&t);
    now = my_clock_base + (t / COAP_TICKS_PER_SECOND);

    if (request != NULL
        && (option = coap_check_option(request, COAP_OPTION_URI_QUERY, &opt_iter))
        && memcmp(COAP_OPT_VALUE(option), "ticks",
        min(5, COAP_OPT_LENGTH(option))) == 0) {
          /* output ticks */
          len = snprintf((char *)buf,
                         min(sizeof(buf),
                             response->max_size - response->length),
                             "%u", (unsigned int)now);
          coap_add_data(response, len, buf);

    } else {      /* output human-readable time */
      struct tm *tmp;
      tmp = gmtime(&now);
      len = strftime((char *)buf,
                     min(sizeof(buf),
                     response->max_size - response->length),
                     "%b %d %H:%M:%S", tmp);
      coap_add_data(response, len, buf);
    }
  }
}

static void
hnd_put_time(coap_context_t *ctx UNUSED_PARAM,
             struct coap_resource_t *resource UNUSED_PARAM,
             const coap_endpoint_t *local_interface UNUSED_PARAM,
             coap_address_t *peer UNUSED_PARAM,
             coap_pdu_t *request,
             str *token UNUSED_PARAM,
             coap_pdu_t *response) {
  coap_tick_t t;
  size_t size;
  unsigned char *data;

  /* FIXME: re-set my_clock_base to clock_offset if my_clock_base == 0
   * and request is empty. When not empty, set to value in request payload
   * (insist on query ?ticks). Return Created or Ok.
   */

  /* if my_clock_base was deleted, we pretend to have no such resource */
  response->hdr->code =
    my_clock_base ? COAP_RESPONSE_CODE(204) : COAP_RESPONSE_CODE(201);

  resource->dirty = 1;

  /* coap_get_data() sets size to 0 on error */
  (void)coap_get_data(request, &size, &data);

  if (size == 0)        /* re-init */
    my_clock_base = clock_offset;
  else {
    my_clock_base = 0;
    coap_ticks(&t);
    while(size--)
      my_clock_base = my_clock_base * 10 + *data++;
    my_clock_base -= t / COAP_TICKS_PER_SECOND;
  }
}

static void
hnd_delete_time(coap_context_t *ctx UNUSED_PARAM,
                struct coap_resource_t *resource UNUSED_PARAM,
                const coap_endpoint_t *local_interface UNUSED_PARAM,
                coap_address_t *peer UNUSED_PARAM,
                coap_pdu_t *request UNUSED_PARAM,
                str *token UNUSED_PARAM,
                coap_pdu_t *response UNUSED_PARAM) {
  my_clock_base = 0;    /* mark clock as "deleted" */

  /* type = request->hdr->type == COAP_MESSAGE_CON  */
  /*   ? COAP_MESSAGE_ACK : COAP_MESSAGE_NON; */
}

#ifndef WITHOUT_ASYNC
static void
hnd_get_async(coap_context_t *ctx,
              struct coap_resource_t *resource UNUSED_PARAM,
              const coap_endpoint_t *local_interface UNUSED_PARAM,
              coap_address_t *peer,
              coap_pdu_t *request,
              str *token UNUSED_PARAM,
              coap_pdu_t *response) {
  coap_opt_iterator_t opt_iter;
  coap_opt_t *option;
  unsigned long delay = 5;
  size_t size;

  if (async) {
    if (async->id != request->hdr->id) {
      coap_opt_filter_t f;
      coap_option_filter_clear(f);
      response->hdr->code = COAP_RESPONSE_CODE(503);
    }
    return;
  }

  option = coap_check_option(request, COAP_OPTION_URI_QUERY, &opt_iter);
  if (option) {
    unsigned char *p = COAP_OPT_VALUE(option);

    delay = 0;
    for (size = COAP_OPT_LENGTH(option); size; --size, ++p)
      delay = delay * 10 + (*p - '0');
  }

  async = coap_register_async(ctx,
                              peer,
                              request,
                              COAP_ASYNC_SEPARATE | COAP_ASYNC_CONFIRM,
                              (void *)(COAP_TICKS_PER_SECOND * delay));
}

static void
check_async(coap_context_t *ctx,
            const coap_endpoint_t *local_if,
            coap_tick_t now) {
  coap_pdu_t *response;
  coap_async_state_t *tmp;

  size_t size = sizeof(coap_hdr_t) + 13;

  if (!async || now < async->created + (unsigned long)async->appdata)
    return;

  response = coap_pdu_init(async->flags & COAP_ASYNC_CONFIRM
             ? COAP_MESSAGE_CON
             : COAP_MESSAGE_NON,
             COAP_RESPONSE_CODE(205), 0, size);
  if (!response) {
    debug("check_async: insufficient memory, we'll try later\n");
    async->appdata =
      (void *)((unsigned long)async->appdata + 15 * COAP_TICKS_PER_SECOND);
    return;
  }

  response->hdr->id = coap_new_message_id(ctx);

  if (async->tokenlen)
    coap_add_token(response, async->tokenlen, async->token);

  coap_add_data(response, 4, (unsigned char *)"done");

  if (coap_send(ctx, local_if, &async->peer, response) == COAP_INVALID_TID) {
    debug("check_async: cannot send response for message %d\n",
    response->hdr->id);
  }
  coap_delete_pdu(response);
  coap_remove_async(ctx, async->id, &tmp);
  coap_free_async(async);
  async = NULL;
}
#endif /* WITHOUT_ASYNC */

static void
init_resources(coap_context_t *ctx) {
  coap_resource_t *r;

  r = coap_resource_init(NULL, 0, 0);
  coap_register_handler(r, COAP_REQUEST_GET, hnd_get_index);

  coap_add_attr(r, (unsigned char *)"ct", 2, (unsigned char *)"0", 1, 0);
  coap_add_attr(r, (unsigned char *)"title", 5, (unsigned char *)"\"General Info\"", 14, 0);
  coap_add_resource(ctx, r);

  /* store clock base to use in /time */
  my_clock_base = clock_offset;

  r = coap_resource_init((unsigned char *)"time", 4, COAP_RESOURCE_FLAGS_NOTIFY_CON);
  coap_register_handler(r, COAP_REQUEST_GET, hnd_get_time);
  coap_register_handler(r, COAP_REQUEST_PUT, hnd_put_time);
  coap_register_handler(r, COAP_REQUEST_DELETE, hnd_delete_time);

  coap_add_attr(r, (unsigned char *)"ct", 2, (unsigned char *)"0", 1, 0);
  coap_add_attr(r, (unsigned char *)"title", 5, (unsigned char *)"\"Internal Clock\"", 16, 0);
  coap_add_attr(r, (unsigned char *)"rt", 2, (unsigned char *)"\"Ticks\"", 7, 0);
  r->observable = 1;
  coap_add_attr(r, (unsigned char *)"if", 2, (unsigned char *)"\"clock\"", 7, 0);

  coap_add_resource(ctx, r);
  time_resource = r;

#ifndef WITHOUT_ASYNC
  r = coap_resource_init((unsigned char *)"async", 5, 0);
  coap_register_handler(r, COAP_REQUEST_GET, hnd_get_async);

  coap_add_attr(r, (unsigned char *)"ct", 2, (unsigned char *)"0", 1, 0);
  coap_add_resource(ctx, r);
#endif /* WITHOUT_ASYNC */
}

static void
usage( const char *program, const char *version) {
  const char *p;

  p = strrchr( program, '/' );
  if ( p )
    program = ++p;

  fprintf( stderr, "%s v%s -- a small CoAP implementation\n"
     "(c) 2010,2011,2015 Olaf Bergmann <bergmann@tzi.org>\n\n"
     "usage: %s [-A address] [-p port]\n\n"
     "\t-A address\tinterface address to bind to\n"
     "\t-g group\tjoin the given multicast group\n"
     "\t-p port\t\tlisten on specified port\n"
     "\t-v num\t\tverbosity level (default: 3)\n",
     program, version, program );
}

static coap_context_t *
get_context(const char *node, const char *port) {
  coap_context_t *ctx = NULL;
  int s;
  struct addrinfo hints;
  struct addrinfo *result, *rp;

  memset(&hints, 0, sizeof(struct addrinfo));
  hints.ai_family = AF_UNSPEC;    /* Allow IPv4 or IPv6 */
  hints.ai_socktype = SOCK_DGRAM; /* Coap uses UDP */
  hints.ai_flags = AI_PASSIVE | AI_NUMERICHOST;

  s = getaddrinfo(node, port, &hints, &result);
  if ( s != 0 ) {
    fprintf(stderr, "getaddrinfo: %s\n", gai_strerror(s));
    return NULL;
  }

  /* iterate through results until success */
  for (rp = result; rp != NULL; rp = rp->ai_next) {
    coap_address_t addr;

    if (rp->ai_addrlen <= sizeof(addr.addr)) {
      coap_address_init(&addr);
      addr.size = rp->ai_addrlen;
      memcpy(&addr.addr, rp->ai_addr, rp->ai_addrlen);

      ctx = coap_new_context(&addr);
      if (ctx) {
        /* TODO: output address:port for successful binding */
        goto finish;
      }
    }
  }

  fprintf(stderr, "no context available for interface '%s'\n", node);

  finish:
  freeaddrinfo(result);
  return ctx;
}

static int
join(coap_context_t *ctx, char *group_name){
  struct ipv6_mreq mreq;
  struct addrinfo   *reslocal = NULL, *resmulti = NULL, hints, *ainfo;
  int result = -1;

  /* we have to resolve the link-local interface to get the interface id */
  memset(&hints, 0, sizeof(hints));
  hints.ai_family = AF_INET6;
  hints.ai_socktype = SOCK_DGRAM;

  result = getaddrinfo("::", NULL, &hints, &reslocal);
  if (result != 0) {
    fprintf(stderr, "join: cannot resolve link-local interface: %s\n",
            gai_strerror(result));
    goto finish;
  }

  /* get the first suitable interface identifier */
  for (ainfo = reslocal; ainfo != NULL; ainfo = ainfo->ai_next) {
    if (ainfo->ai_family == AF_INET6) {
      mreq.ipv6mr_interface =
                ((struct sockaddr_in6 *)ainfo->ai_addr)->sin6_scope_id;
      break;
    }
  }

  memset(&hints, 0, sizeof(hints));
  hints.ai_family = AF_INET6;
  hints.ai_socktype = SOCK_DGRAM;

  /* resolve the multicast group address */
  result = getaddrinfo(group_name, NULL, &hints, &resmulti);

  if (result != 0) {
    fprintf(stderr, "join: cannot resolve multicast address: %s\n",
            gai_strerror(result));
    goto finish;
  }

  for (ainfo = resmulti; ainfo != NULL; ainfo = ainfo->ai_next) {
    if (ainfo->ai_family == AF_INET6) {
      mreq.ipv6mr_multiaddr =
                ((struct sockaddr_in6 *)ainfo->ai_addr)->sin6_addr;
      break;
    }
  }

  result = setsockopt(ctx->sockfd, IPPROTO_IPV6, IPV6_JOIN_GROUP,
          (char *)&mreq, sizeof(mreq));
  if (result < 0) {
#ifdef _WIN32
    char *szErrorMsg = NULL;
    FormatMessage( FORMAT_MESSAGE_ALLOCATE_BUFFER | FORMAT_MESSAGE_FROM_SYSTEM | FORMAT_MESSAGE_IGNORE_INSERTS, NULL, (DWORD)WSAGetLastError(), MAKELANGID( LANG_NEUTRAL, SUBLANG_DEFAULT ), (LPSTR)&szErrorMsg, 0, NULL );
    fprintf( stderr, "join: setsockopt: %s\n", szErrorMsg );
    LocalFree( szErrorMsg );
#else
    perror("join: setsockopt");
#endif
  }

 finish:
  freeaddrinfo(resmulti);
  freeaddrinfo(reslocal);

  return result;
}

int
main(int argc, char **argv) {
  coap_context_t  *ctx;
  char *group = NULL;
  fd_set readfds;
  struct timeval tv, *timeout;
  int result;
  coap_tick_t now;
  coap_queue_t *nextpdu;
  char addr_str[NI_MAXHOST] = "::";
  char port_str[NI_MAXSERV] = "5683";
  int opt;
  coap_log_t log_level = LOG_WARNING;

  clock_offset = time(NULL);

  while ((opt = getopt(argc, argv, "A:g:p:v:")) != -1) {
    switch (opt) {
    case 'A' :
      strncpy(addr_str, optarg, NI_MAXHOST-1);
      addr_str[NI_MAXHOST - 1] = '\0';
      break;
    case 'g' :
      group = optarg;
      break;
    case 'p' :
      strncpy(port_str, optarg, NI_MAXSERV-1);
      port_str[NI_MAXSERV - 1] = '\0';
      break;
    case 'v' :
      log_level = strtol(optarg, NULL, 10);
      break;
    default:
      usage( argv[0], LIBCOAP_PACKAGE_VERSION );
      exit( 1 );
    }
  }

  coap_startup();
  coap_set_log_level(log_level);

  ctx = get_context(addr_str, port_str);
  if (!ctx)
    return -1;

  init_resources(ctx);

  /* join multicast group if requested at command line */
  if (group)
    join(ctx, group);

  signal(SIGINT, handle_sigint);

  while ( !quit ) {
    FD_ZERO(&readfds);
    FD_SET( ctx->sockfd, &readfds );

    nextpdu = coap_peek_next( ctx );

    coap_ticks(&now);
    while (nextpdu && nextpdu->t <= now - ctx->sendqueue_basetime) {
      coap_retransmit( ctx, coap_pop_next( ctx ) );
      nextpdu = coap_peek_next( ctx );
    }

    if (nextpdu && nextpdu->t <= (COAP_RESOURCE_CHECK_TIME * COAP_TICKS_PER_SECOND)) {
      /* set timeout if there is a pdu to send before our automatic timeout occurs */
      tv.tv_usec = ((nextpdu->t) % COAP_TICKS_PER_SECOND) * 1000000 / COAP_TICKS_PER_SECOND;
      tv.tv_sec = (long)((nextpdu->t) / COAP_TICKS_PER_SECOND);
      timeout = &tv;
    } else {
      tv.tv_usec = 0;
      tv.tv_sec = COAP_RESOURCE_CHECK_TIME;
      timeout = &tv;
    }
    result = select( FD_SETSIZE, &readfds, 0, 0, timeout );

    if ( result < 0 ) {         /* error */
#ifdef _WIN32
      char *szErrorMsg = NULL;
      FormatMessage( FORMAT_MESSAGE_ALLOCATE_BUFFER | FORMAT_MESSAGE_FROM_SYSTEM | FORMAT_MESSAGE_IGNORE_INSERTS, NULL, (DWORD)WSAGetLastError(), MAKELANGID( LANG_NEUTRAL, SUBLANG_DEFAULT ), (LPSTR)&szErrorMsg, 0, NULL );
      fprintf( stderr, "select: %s\n", szErrorMsg );
      LocalFree( szErrorMsg );
#else
      if (errno != EINTR)
        perror("select");
#endif
    } else if ( result > 0 ) {  /* read from socket */
      if ( FD_ISSET( ctx->sockfd, &readfds ) ) {
        coap_read( ctx );       /* read received data */
        /* coap_dispatch( ctx );  /\* and dispatch PDUs from receivequeue *\/ */
      }
    } else {      /* timeout */
      if (time_resource) {
        time_resource->dirty = 1;
      }
    }

#ifndef WITHOUT_ASYNC
    /* check if we have to send asynchronous responses */
    check_async(ctx, ctx->endpoint, now);
#endif /* WITHOUT_ASYNC */

#ifndef WITHOUT_OBSERVE
    /* check if we have to send observe notifications */
    coap_check_notify(ctx);
#endif /* WITHOUT_OBSERVE */
  }

  coap_free_context(ctx);
  coap_cleanup();

  return 0;
}<|MERGE_RESOLUTION|>--- conflicted
+++ resolved
@@ -30,14 +30,7 @@
 #include <dirent.h>
 #endif
 
-<<<<<<< HEAD
-#include "resource.h"
-#include "coap.h"
-=======
-#include "coap_config.h"
-#include <coap/resource.h>
 #include <coap/coap.h>
->>>>>>> aafb87e5
 
 #define COAP_RESOURCE_CHECK_TIME 2
 
