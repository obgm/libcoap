/* -*- Mode: C; tab-width: 2; indent-tabs-mode: nil; c-basic-offset: 2 * -*- */

/* coap -- simple implementation of the Constrained Application Protocol (CoAP)
 *         as defined in RFC 7252
 *
 * Copyright (C) 2010--2015 Olaf Bergmann <bergmann@tzi.org>
 *
 * This file is part of the CoAP library libcoap. Please see README for terms of
 * use.
 */


/**
 * @file rd.c
 * @brief CoRE resource directory
 *
 * @see http://tools.ietf.org/id/draft-shelby-core-resource-directory
 */

#include <string.h>
#include <stdlib.h>
#include <stdio.h>
#include <ctype.h>
#include <sys/types.h>
#include <sys/stat.h>
#include <errno.h>
#include <signal.h>
#ifdef _WIN32
#define strcasecmp _stricmp
#include "getopt.c"
#else
#include <unistd.h>
#include <sys/select.h>
#include <sys/socket.h>
#include <netinet/in.h>
#include <arpa/inet.h>
#include <netdb.h>
#include <dirent.h>
<<<<<<< HEAD
#endif
=======
#include <errno.h>
>>>>>>> 25863042

#include <coap/coap.h>

#define COAP_RESOURCE_CHECK_TIME 2

#define RD_ROOT_STR   ((unsigned char *)"rd")
#define RD_ROOT_SIZE  2

#ifndef min
#define min(a,b) ((a) < (b) ? (a) : (b))
#endif

typedef struct rd_t {
  UT_hash_handle hh;      /**< hash handle (for internal use only) */
  coap_key_t key;         /**< the actual key bytes for this resource */

  size_t etag_len;        /**< actual length of @c etag */
  unsigned char etag[8];  /**< ETag for current description */

  str data;               /**< points to the resource description  */
} rd_t;

rd_t *resources = NULL;

#ifdef __GNUC__
#define UNUSED_PARAM __attribute__ ((unused))
#else /* not a GCC */
#define UNUSED_PARAM
#endif /* GCC */

static inline rd_t *
rd_new(void) {
  rd_t *rd;
  rd = (rd_t *)coap_malloc(sizeof(rd_t));
  if (rd)
    memset(rd, 0, sizeof(rd_t));

  return rd;
}

static inline void
rd_delete(rd_t *rd) {
  if (rd) {
    coap_free(rd->data.s);
    coap_free(rd);
  }
}

static void
hnd_get_resource(coap_context_t  *ctx UNUSED_PARAM,
                 struct coap_resource_t *resource,
                 const coap_endpoint_t *local_interface UNUSED_PARAM,
                 coap_address_t *peer UNUSED_PARAM,
                 coap_pdu_t *request UNUSED_PARAM,
                 str *token UNUSED_PARAM,
                 coap_pdu_t *response) {
  rd_t *rd = NULL;
  unsigned char buf[3];

  HASH_FIND(hh, resources, resource->key, sizeof(coap_key_t), rd);

  response->hdr->code = COAP_RESPONSE_CODE(205);

  coap_add_option(response,
                  COAP_OPTION_CONTENT_TYPE,
                  coap_encode_var_bytes(buf,
                                        COAP_MEDIATYPE_APPLICATION_LINK_FORMAT),
                                        buf);

  if (rd && rd->etag_len)
    coap_add_option(response, COAP_OPTION_ETAG, rd->etag_len, rd->etag);

  if (rd && rd->data.s)
    coap_add_data(response, rd->data.length, rd->data.s);
}

static void
hnd_put_resource(coap_context_t  *ctx UNUSED_PARAM,
                 struct coap_resource_t *resource UNUSED_PARAM,
                 const coap_endpoint_t *local_interface UNUSED_PARAM,
                 coap_address_t *peer UNUSED_PARAM,
                 coap_pdu_t *request UNUSED_PARAM,
                 str *token UNUSED_PARAM,
                 coap_pdu_t *response) {
#if 1
  response->hdr->code = COAP_RESPONSE_CODE(501);
#else /* FIXME */
  coap_opt_iterator_t opt_iter;
  coap_opt_t *token, *etag;
  coap_pdu_t *response;
  size_t size = sizeof(coap_hdr_t);
  int type = (request->hdr->type == COAP_MESSAGE_CON)
    ? COAP_MESSAGE_ACK : COAP_MESSAGE_NON;
  rd_t *rd = NULL;
  unsigned char code;     /* result code */
  unsigned char *data;
  str tmp;

  HASH_FIND(hh, resources, resource->key, sizeof(coap_key_t), rd);
  if (rd) {
    /* found resource object, now check Etag */
    etag = coap_check_option(request, COAP_OPTION_ETAG, &opt_iter);
    if (!etag || (COAP_OPT_LENGTH(etag) != rd->etag_len)
        || memcmp(COAP_OPT_VALUE(etag), rd->etag, rd->etag_len) != 0) {

      if (coap_get_data(request, &tmp.length, &data)) {

        tmp.s = (unsigned char *)coap_malloc(tmp.length);
        if (!tmp.s) {
          debug("hnd_put_rd: cannot allocate storage for new rd\n");
          code = COAP_RESPONSE_CODE(503);
          goto finish;
        }

        coap_free(rd->data.s);
        rd->data.s = tmp.s;
        rd->data.length = tmp.length;
        memcpy(rd->data.s, data, rd->data.length);
      }
    }

    if (etag) {
      rd->etag_len = min(COAP_OPT_LENGTH(etag), sizeof(rd->etag));
      memcpy(rd->etag, COAP_OPT_VALUE(etag), rd->etag_len);
    }

    code = COAP_RESPONSE_CODE(204);
    /* FIXME: update lifetime */

    } else {

    code = COAP_RESPONSE_CODE(503);
  }

  finish:
  /* FIXME: do not create a new response but use the old one instead */
  response = coap_pdu_init(type, code, request->hdr->id, size);

  if (!response) {
    debug("cannot create response for message %d\n", request->hdr->id);
    return;
  }

  if (request->hdr->token_length)
    coap_add_token(response, request->hdr->token_length, request->hdr->token);

  if (coap_send(ctx, peer, response) == COAP_INVALID_TID) {
    debug("hnd_get_rd: cannot send response for message %d\n",
    request->hdr->id);
  }
  coap_delete_pdu(response);
#endif
}

static void
hnd_delete_resource(coap_context_t  *ctx,
                    struct coap_resource_t *resource,
                    const coap_endpoint_t *local_interface UNUSED_PARAM,
                    coap_address_t *peer UNUSED_PARAM,
                    coap_pdu_t *request UNUSED_PARAM,
                    str *token UNUSED_PARAM,
                    coap_pdu_t *response) {
  rd_t *rd = NULL;

  HASH_FIND(hh, resources, resource->key, sizeof(coap_key_t), rd);
  if (rd) {
    HASH_DELETE(hh, resources, rd);
    rd_delete(rd);
  }
  /* FIXME: link attributes for resource have been created dynamically
   * using coap_malloc() and must be released. */
  coap_delete_resource(ctx, resource->key);

  response->hdr->code = COAP_RESPONSE_CODE(202);
}

static void
hnd_get_rd(coap_context_t  *ctx UNUSED_PARAM,
           struct coap_resource_t *resource UNUSED_PARAM,
           const coap_endpoint_t *local_interface UNUSED_PARAM,
           coap_address_t *peer UNUSED_PARAM,
           coap_pdu_t *request UNUSED_PARAM,
           str *token UNUSED_PARAM,
           coap_pdu_t *response) {
  unsigned char buf[3];

  response->hdr->code = COAP_RESPONSE_CODE(205);

  coap_add_option(response,
                  COAP_OPTION_CONTENT_TYPE,
                  coap_encode_var_bytes(buf,
                                        COAP_MEDIATYPE_APPLICATION_LINK_FORMAT),
                                        buf);

  coap_add_option(response,
                  COAP_OPTION_MAXAGE,
                  coap_encode_var_bytes(buf, 0x2ffff), buf);
}

static int
parse_param(unsigned char *search,
            size_t search_len,
            unsigned char *data,
            size_t data_len,
            str *result) {

  if (result)
    memset(result, 0, sizeof(str));

  if (!search_len)
    return 0;

  while (search_len <= data_len) {

    /* handle parameter if found */
    if (memcmp(search, data, search_len) == 0) {
      data += search_len;
      data_len -= search_len;

      /* key is only valid if we are at end of string or delimiter follows */
      if (!data_len || *data == '=' || *data == '&') {
        while (data_len && *data != '=') {
          ++data; --data_len;
        }

        if (data_len > 1 && result) {
          /* value begins after '=' */

          result->s = ++data;
          while (--data_len && *data != '&') {
            ++data; result->length++;
          }
        }

        return 1;
      }
    }

    /* otherwise proceed to next */
    while (--data_len && *data++ != '&')
      ;
  }

  return 0;
}

static void
add_source_address(struct coap_resource_t *resource,
                   coap_address_t *peer) {
#define BUFSIZE 64
  char *buf;
  size_t n = 1;

  buf = (char *)coap_malloc(BUFSIZE);
  if (!buf)
    return;

  buf[0] = '"';

  switch(peer->addr.sa.sa_family) {

  case AF_INET:
    /* FIXME */
    break;

  case AF_INET6:
    n += snprintf(buf + n, BUFSIZE - n,
      "[%02x%02x:%02x%02x:%02x%02x:%02x%02x" \
      ":%02x%02x:%02x%02x:%02x%02x:%02x%02x]",
      peer->addr.sin6.sin6_addr.s6_addr[0],
      peer->addr.sin6.sin6_addr.s6_addr[1],
      peer->addr.sin6.sin6_addr.s6_addr[2],
      peer->addr.sin6.sin6_addr.s6_addr[3],
      peer->addr.sin6.sin6_addr.s6_addr[4],
      peer->addr.sin6.sin6_addr.s6_addr[5],
      peer->addr.sin6.sin6_addr.s6_addr[6],
      peer->addr.sin6.sin6_addr.s6_addr[7],
      peer->addr.sin6.sin6_addr.s6_addr[8],
      peer->addr.sin6.sin6_addr.s6_addr[9],
      peer->addr.sin6.sin6_addr.s6_addr[10],
      peer->addr.sin6.sin6_addr.s6_addr[11],
      peer->addr.sin6.sin6_addr.s6_addr[12],
      peer->addr.sin6.sin6_addr.s6_addr[13],
      peer->addr.sin6.sin6_addr.s6_addr[14],
      peer->addr.sin6.sin6_addr.s6_addr[15]);

    if (peer->addr.sin6.sin6_port != htons(COAP_DEFAULT_PORT)) {
      n +=
      snprintf(buf + n, BUFSIZE - n, ":%d", peer->addr.sin6.sin6_port);
    }
    break;
    default:
    ;
  }

  if (n < BUFSIZE)
    buf[n++] = '"';

  coap_add_attr(resource,
                (unsigned char *)"A",
                1,
                (unsigned char *)buf,
                n,
                COAP_ATTR_FLAGS_RELEASE_VALUE);
#undef BUFSIZE
}

static rd_t *
make_rd(coap_address_t *peer UNUSED_PARAM, coap_pdu_t *pdu) {
  rd_t *rd;
  unsigned char *data;
  coap_opt_iterator_t opt_iter;
  coap_opt_t *etag;

  rd = rd_new();

  if (!rd) {
    debug("hnd_get_rd: cannot allocate storage for rd\n");
    return NULL;
  }

  if (coap_get_data(pdu, &rd->data.length, &data)) {
    rd->data.s = (unsigned char *)coap_malloc(rd->data.length);
    if (!rd->data.s) {
      debug("hnd_get_rd: cannot allocate storage for rd->data\n");
      rd_delete(rd);
      return NULL;
    }
    memcpy(rd->data.s, data, rd->data.length);
  }

  etag = coap_check_option(pdu, COAP_OPTION_ETAG, &opt_iter);
  if (etag) {
    rd->etag_len = min(COAP_OPT_LENGTH(etag), sizeof(rd->etag));
    memcpy(rd->etag, COAP_OPT_VALUE(etag), rd->etag_len);
  }

  return rd;
}

static void
hnd_post_rd(coap_context_t  *ctx,
            struct coap_resource_t *resource UNUSED_PARAM,
            const coap_endpoint_t *local_interface UNUSED_PARAM,
            coap_address_t *peer,
            coap_pdu_t *request,
            str *token UNUSED_PARAM,
            coap_pdu_t *response) {
  coap_resource_t *r;
  coap_opt_iterator_t opt_iter;
  coap_opt_t *query;
#define LOCSIZE 68
  unsigned char *loc;
  size_t loc_size;
  str h = {0, NULL}, ins = {0, NULL}, rt = {0, NULL}, lt = {0, NULL}; /* store query parameters */
  unsigned char *buf;

  loc = (unsigned char *)coap_malloc(LOCSIZE);
  if (!loc) {
    response->hdr->code = COAP_RESPONSE_CODE(500);
    return;
  }
  memcpy(loc, RD_ROOT_STR, RD_ROOT_SIZE);

  loc_size = RD_ROOT_SIZE;
  loc[loc_size++] = '/';

  /* store query parameters for later use */
  query = coap_check_option(request, COAP_OPTION_URI_QUERY, &opt_iter);
  if (query) {
    parse_param((unsigned char *)"h", 1,
    COAP_OPT_VALUE(query), COAP_OPT_LENGTH(query), &h);
    parse_param((unsigned char *)"ins", 3,
    COAP_OPT_VALUE(query), COAP_OPT_LENGTH(query), &ins);
    parse_param((unsigned char *)"lt", 2,
    COAP_OPT_VALUE(query), COAP_OPT_LENGTH(query), &lt);
    parse_param((unsigned char *)"rt", 2,
    COAP_OPT_VALUE(query), COAP_OPT_LENGTH(query), &rt);
  }

  if (h.length) {   /* client has specified a node name */
    memcpy(loc + loc_size, h.s, min(h.length, LOCSIZE - loc_size - 1));
    loc_size += min(h.length, LOCSIZE - loc_size - 1);

    if (ins.length && loc_size > 1) {
      loc[loc_size++] = '-';
      memcpy((char *)(loc + loc_size),
      ins.s, min(ins.length, LOCSIZE - loc_size - 1));
      loc_size += min(ins.length, LOCSIZE - loc_size - 1);
    }

  } else {      /* generate node identifier */
    loc_size +=
      snprintf((char *)(loc + loc_size), LOCSIZE - loc_size - 1,
               "%x", request->hdr->id);

    if (loc_size > 1) {
      if (ins.length) {
        loc[loc_size++] = '-';
        memcpy((char *)(loc + loc_size),
                ins.s,
                min(ins.length, LOCSIZE - loc_size - 1));
        loc_size += min(ins.length, LOCSIZE - loc_size - 1);
      } else {
        coap_tick_t now;
        coap_ticks(&now);

        loc_size += snprintf((char *)(loc + loc_size),
                             LOCSIZE - loc_size - 1,
                             "-%x",
                             (unsigned int)(now & (unsigned int)-1));
      }
    }
  }

  /* TODO:
   *   - use lt to check expiration
   */

  r = coap_resource_init(loc, loc_size, COAP_RESOURCE_FLAGS_RELEASE_URI);
  coap_register_handler(r, COAP_REQUEST_GET, hnd_get_resource);
  coap_register_handler(r, COAP_REQUEST_PUT, hnd_put_resource);
  coap_register_handler(r, COAP_REQUEST_DELETE, hnd_delete_resource);

  if (ins.s) {
    buf = (unsigned char *)coap_malloc(ins.length + 2);
    if (buf) {
      /* add missing quotes */
      buf[0] = '"';
      memcpy(buf + 1, ins.s, ins.length);
      buf[ins.length + 1] = '"';
      coap_add_attr(r,
                    (unsigned char *)"ins",
                    3,
                    buf,
                    ins.length + 2,
                    COAP_ATTR_FLAGS_RELEASE_VALUE);
    }
  }

  if (rt.s) {
    buf = (unsigned char *)coap_malloc(rt.length + 2);
    if (buf) {
      /* add missing quotes */
      buf[0] = '"';
      memcpy(buf + 1, rt.s, rt.length);
      buf[rt.length + 1] = '"';
      coap_add_attr(r,
                    (unsigned char *)"rt",
                    2,
                    buf,
                    rt.length + 2,COAP_ATTR_FLAGS_RELEASE_VALUE);
    }
  }

  add_source_address(r, peer);

  {
    rd_t *rd;
    rd = make_rd(peer, request);
    if (rd) {
      coap_hash_path(loc, loc_size, rd->key);
      HASH_ADD(hh, resources, key, sizeof(coap_key_t), rd);
    } else {
      /* FIXME: send error response and delete r */
    }
  }

  coap_add_resource(ctx, r);


  /* create response */

  response->hdr->code = COAP_RESPONSE_CODE(201);

  { /* split path into segments and add Location-Path options */
    unsigned char _b[LOCSIZE];
    unsigned char *b = _b;
    size_t buflen = sizeof(_b);
    int nseg;

    nseg = coap_split_path(loc, loc_size, b, &buflen);
    while (nseg--) {
      coap_add_option(response,
                      COAP_OPTION_LOCATION_PATH,
                      COAP_OPT_LENGTH(b),
                      COAP_OPT_VALUE(b));
      b += COAP_OPT_SIZE(b);
    }
  }
}

static void
init_resources(coap_context_t *ctx) {
  coap_resource_t *r;

  r = coap_resource_init(RD_ROOT_STR, RD_ROOT_SIZE, 0);
  coap_register_handler(r, COAP_REQUEST_GET, hnd_get_rd);
  coap_register_handler(r, COAP_REQUEST_POST, hnd_post_rd);

  coap_add_attr(r, (unsigned char *)"ct", 2, (unsigned char *)"40", 2, 0);
  coap_add_attr(r, (unsigned char *)"rt", 2, (unsigned char *)"\"core.rd\"", 9, 0);
  coap_add_attr(r, (unsigned char *)"ins", 2, (unsigned char *)"\"default\"", 9, 0);

  coap_add_resource(ctx, r);

}

static void
usage( const char *program, const char *version) {
  const char *p;

  p = strrchr( program, '/' );
  if ( p )
    program = ++p;

  fprintf( stderr, "%s v%s -- CoRE Resource Directory implementation\n"
     "(c) 2011-2012 Olaf Bergmann <bergmann@tzi.org>\n\n"
     "usage: %s [-A address] [-p port]\n\n"
     "\t-A address\tinterface address to bind to\n"
     "\t-p port\t\tlisten on specified port\n"
     "\t-v num\t\tverbosity level (default: 3)\n",
     program, version, program );
}

static coap_context_t *
get_context(const char *node, const char *port) {
  coap_context_t *ctx = NULL;
  int s;
  struct addrinfo hints;
  struct addrinfo *result, *rp;

  memset(&hints, 0, sizeof(struct addrinfo));
  hints.ai_family = AF_UNSPEC;    /* Allow IPv4 or IPv6 */
  hints.ai_socktype = SOCK_DGRAM; /* Coap uses UDP */
  hints.ai_flags = AI_PASSIVE | AI_NUMERICHOST;

  s = getaddrinfo(node, port, &hints, &result);
  if ( s != 0 ) {
    fprintf(stderr, "getaddrinfo: %s\n", gai_strerror(s));
    return NULL;
  }

  /* iterate through results until success */
  for (rp = result; rp != NULL; rp = rp->ai_next) {
    coap_address_t addr;

    if (rp->ai_addrlen <= sizeof(addr.addr)) {
      coap_address_init(&addr);
      addr.size = rp->ai_addrlen;
      memcpy(&addr.addr, rp->ai_addr, rp->ai_addrlen);

      ctx = coap_new_context(&addr);
      if (ctx) {
        /* TODO: output address:port for successful binding */
        goto finish;
      }
    }
  }

  fprintf(stderr, "no context available for interface '%s'\n", node);

 finish:
  freeaddrinfo(result);
  return ctx;
}

static int
join(coap_context_t *ctx, char *group_name) {
  struct ipv6_mreq mreq;
  struct addrinfo   *reslocal = NULL, *resmulti = NULL, hints, *ainfo;
  int result = -1;

  /* we have to resolve the link-local interface to get the interface id */
  memset(&hints, 0, sizeof(hints));
  hints.ai_family = AF_INET6;
  hints.ai_socktype = SOCK_DGRAM;

  result = getaddrinfo("::", NULL, &hints, &reslocal);
  if ( result != 0 ) {
    fprintf( stderr, "join: cannot resolve link-local interface: %s\n", gai_strerror( result ) );
    goto finish;
  }

  /* get the first suitable interface identifier */
  for (ainfo = reslocal; ainfo != NULL; ainfo = ainfo->ai_next) {
    if ( ainfo->ai_family == AF_INET6 ) {
      mreq.ipv6mr_interface =
              ((struct sockaddr_in6 *)ainfo->ai_addr)->sin6_scope_id;
      break;
    }
  }

  memset(&hints, 0, sizeof(hints));
  hints.ai_family = AF_INET6;
  hints.ai_socktype = SOCK_DGRAM;

  /* resolve the multicast group address */
  result = getaddrinfo(group_name, NULL, &hints, &resmulti);

  if ( result != 0 ) {
    fprintf( stderr, "join: cannot resolve multicast address: %s\n", gai_strerror( result ) );
    goto finish;
  }

  for (ainfo = resmulti; ainfo != NULL; ainfo = ainfo->ai_next) {
    if ( ainfo->ai_family == AF_INET6 ) {
      mreq.ipv6mr_multiaddr =
        ((struct sockaddr_in6 *)ainfo->ai_addr)->sin6_addr;
      break;
    }
  }

<<<<<<< HEAD
  result = setsockopt(ctx->sockfd,
                      IPPROTO_IPV6, IPV6_JOIN_GROUP,
                      (char *)&mreq, sizeof(mreq) );
  if ( result < 0 ) {
#ifdef _WIN32
    char *szErrorMsg = NULL;
    FormatMessage( FORMAT_MESSAGE_ALLOCATE_BUFFER | FORMAT_MESSAGE_FROM_SYSTEM | FORMAT_MESSAGE_IGNORE_INSERTS, NULL, (DWORD)WSAGetLastError(), MAKELANGID( LANG_NEUTRAL, SUBLANG_DEFAULT ), (LPSTR)&szErrorMsg, 0, NULL );
    fprintf( stderr, "join: setsockopt: %s\n", szErrorMsg );
    LocalFree( szErrorMsg );
#else
    perror("join: setsockopt");
#endif
=======
  if (ctx->endpoint) {
    result = setsockopt(ctx->endpoint->handle.fd,
                        IPPROTO_IPV6, IPV6_JOIN_GROUP,
                        (char *)&mreq, sizeof(mreq) );
    if ( result < 0 )
      perror("join: setsockopt");
  } else {
    result = -1;
>>>>>>> 25863042
  }

 finish:
  freeaddrinfo(resmulti);
  freeaddrinfo(reslocal);

  return result;
}

int
main(int argc, char **argv) {
  coap_context_t  *ctx;
  char addr_str[NI_MAXHOST] = "::";
  char port_str[NI_MAXSERV] = "5683";
  char *group = NULL;
  int opt;
  coap_log_t log_level = LOG_WARNING;

  while ((opt = getopt(argc, argv, "A:g:p:v:")) != -1) {
    switch (opt) {
    case 'A' :
      strncpy(addr_str, optarg, NI_MAXHOST-1);
      addr_str[NI_MAXHOST - 1] = '\0';
      break;
    case 'g' :
      group = optarg;
      break;
    case 'p' :
      strncpy(port_str, optarg, NI_MAXSERV-1);
      port_str[NI_MAXSERV - 1] = '\0';
      break;
    case 'v' :
      log_level = strtol(optarg, NULL, 10);
      break;
    default:
      usage( argv[0], LIBCOAP_PACKAGE_VERSION );
      exit( 1 );
    }
  }

  coap_startup();
  coap_set_log_level(log_level);

  ctx = get_context(addr_str, port_str);
  if (!ctx)
    return -1;

  if (group)
    join(ctx, group);

  init_resources(ctx);

<<<<<<< HEAD
  signal(SIGINT, handle_sigint);

  while ( !quit ) {
    FD_ZERO(&readfds);
    FD_SET( ctx->sockfd, &readfds );

    nextpdu = coap_peek_next( ctx );

    coap_ticks(&now);
    while ( nextpdu && nextpdu->t <= now ) {
      coap_retransmit( ctx, coap_pop_next( ctx ) );
      nextpdu = coap_peek_next( ctx );
    }

    if ( nextpdu && nextpdu->t <= now + COAP_RESOURCE_CHECK_TIME ) {
      /* set timeout if there is a pdu to send before our automatic
         timeout occurs */
      tv.tv_usec = ((nextpdu->t - now) % COAP_TICKS_PER_SECOND) * 1000000 / COAP_TICKS_PER_SECOND;
      tv.tv_sec = (long)((nextpdu->t - now) / COAP_TICKS_PER_SECOND);
      timeout = &tv;
    } else {
      tv.tv_usec = 0;
      tv.tv_sec = COAP_RESOURCE_CHECK_TIME;
      timeout = &tv;
    }
    result = select( FD_SETSIZE, &readfds, 0, 0, timeout );

    if ( result < 0 ) {     /* error */
#ifdef _WIN32
      char *szErrorMsg = NULL;
      FormatMessage( FORMAT_MESSAGE_ALLOCATE_BUFFER | FORMAT_MESSAGE_FROM_SYSTEM | FORMAT_MESSAGE_IGNORE_INSERTS, NULL, (DWORD)WSAGetLastError(), MAKELANGID( LANG_NEUTRAL, SUBLANG_DEFAULT ), (LPSTR)&szErrorMsg, 0, NULL );
      fprintf( stderr, "select: %s\n", szErrorMsg );
      LocalFree( szErrorMsg );
#else
      if (errno != EINTR)
        perror("select");
#endif
      } else if ( result > 0 ) {  /* read from socket */
        if ( FD_ISSET( ctx->sockfd, &readfds ) ) {
          coap_read( ctx ); /* read received data */
          /* coap_dispatch( ctx );  /\* and dispatch PDUs from receivequeue *\/ */
        }
      } else {            /* timeout */
        /* coap_check_resource_list( ctx ); */
    }
  }

  coap_free_context( ctx );
  coap_cleanup();
=======
  coap_run(ctx);

  coap_free_context(ctx);
>>>>>>> 25863042

  return 0;
}<|MERGE_RESOLUTION|>--- conflicted
+++ resolved
@@ -36,11 +36,7 @@
 #include <arpa/inet.h>
 #include <netdb.h>
 #include <dirent.h>
-<<<<<<< HEAD
 #endif
-=======
-#include <errno.h>
->>>>>>> 25863042
 
 #include <coap/coap.h>
 
@@ -87,6 +83,15 @@
     coap_free(rd->data.s);
     coap_free(rd);
   }
+}
+
+/* temporary storage for dynamic resource representations */
+static int quit = 0;
+
+/* SIGINT handler: set quit to 1 for graceful termination */
+static void
+handle_sigint(int signum UNUSED_PARAM) {
+  quit = 1;
 }
 
 static void
@@ -654,29 +659,22 @@
     }
   }
 
-<<<<<<< HEAD
-  result = setsockopt(ctx->sockfd,
-                      IPPROTO_IPV6, IPV6_JOIN_GROUP,
-                      (char *)&mreq, sizeof(mreq) );
-  if ( result < 0 ) {
-#ifdef _WIN32
-    char *szErrorMsg = NULL;
-    FormatMessage( FORMAT_MESSAGE_ALLOCATE_BUFFER | FORMAT_MESSAGE_FROM_SYSTEM | FORMAT_MESSAGE_IGNORE_INSERTS, NULL, (DWORD)WSAGetLastError(), MAKELANGID( LANG_NEUTRAL, SUBLANG_DEFAULT ), (LPSTR)&szErrorMsg, 0, NULL );
-    fprintf( stderr, "join: setsockopt: %s\n", szErrorMsg );
-    LocalFree( szErrorMsg );
-#else
-    perror("join: setsockopt");
-#endif
-=======
   if (ctx->endpoint) {
     result = setsockopt(ctx->endpoint->handle.fd,
                         IPPROTO_IPV6, IPV6_JOIN_GROUP,
                         (char *)&mreq, sizeof(mreq) );
-    if ( result < 0 )
+    if ( result < 0 ) {
+#ifdef _WIN32
+      char *szErrorMsg = NULL;
+      FormatMessage( FORMAT_MESSAGE_ALLOCATE_BUFFER | FORMAT_MESSAGE_FROM_SYSTEM | FORMAT_MESSAGE_IGNORE_INSERTS, NULL, (DWORD)WSAGetLastError(), MAKELANGID( LANG_NEUTRAL, SUBLANG_DEFAULT ), (LPSTR)&szErrorMsg, 0, NULL );
+      fprintf( stderr, "join: setsockopt: %s\n", szErrorMsg );
+      LocalFree( szErrorMsg );
+#else
       perror("join: setsockopt");
+#endif
+    }
   } else {
     result = -1;
->>>>>>> 25863042
   }
 
  finish:
@@ -689,6 +687,11 @@
 int
 main(int argc, char **argv) {
   coap_context_t  *ctx;
+  fd_set readfds;
+  struct timeval tv, *timeout;
+  int result;
+  coap_tick_t now;
+  coap_queue_t *nextpdu;
   char addr_str[NI_MAXHOST] = "::";
   char port_str[NI_MAXSERV] = "5683";
   char *group = NULL;
@@ -729,8 +732,7 @@
 
   init_resources(ctx);
 
-<<<<<<< HEAD
-  signal(SIGINT, handle_sigint);
+  coap_run(ctx);
 
   while ( !quit ) {
     FD_ZERO(&readfds);
@@ -779,11 +781,6 @@
 
   coap_free_context( ctx );
   coap_cleanup();
-=======
-  coap_run(ctx);
-
-  coap_free_context(ctx);
->>>>>>> 25863042
 
   return 0;
 }