/*
 * option.h -- helpers for handling options in CoAP PDUs
 *
 * Copyright (C) 2010-2013 Olaf Bergmann <bergmann@tzi.org>
 *
 * This file is part of the CoAP library libcoap. Please see README for terms
 * of use.
 */

/**
 * @file option.h
 * @brief Helpers for handling options in CoAP PDUs
 */

#ifndef _COAP_OPTION_H_
#define _COAP_OPTION_H_

#include "bits.h"
#include "pdu.h"

/**
 * Use byte-oriented access methods here because sliding a complex struct
 * coap_opt_t over the data buffer may cause bus error on certain platforms.
 */
typedef uint8_t coap_opt_t;
#define PCHAR(p) ((coap_opt_t *)(p))

/**
 * Representation of CoAP options.
 */
typedef struct {
  uint16_t delta;
  size_t length;
  const uint8_t *value;
} coap_option_t;

/**
 * Parses the option pointed to by @p opt into @p result. This function returns
 * the number of bytes that have been parsed, or @c 0 on error. An error is
 * signaled when illegal delta or length values are encountered or when option
 * parsing would result in reading past the option (i.e. beyond opt + length).
 *
 * @param opt    The beginning of the option to parse.
 * @param length The maximum length of @p opt.
 * @param result A pointer to the coap_option_t structure that is filled with
 *               actual values iff coap_opt_parse() > 0.
 * @return       The number of bytes parsed or @c 0 on error.
 */
size_t coap_opt_parse(const coap_opt_t *opt,
                      size_t length,
                      coap_option_t *result);

/**
 * Returns the size of the given option, taking into account a possible option
 * jump.
 *
 * @param opt An option jump or the beginning of the option.
 * @return    The number of bytes between @p opt and the end of the option
 *            starting at @p opt. In case of an error, this function returns
 *            @c 0 as options need at least one byte storage space.
 */
size_t coap_opt_size(const coap_opt_t *opt);

/**
 * @defgroup opt_filter Option Filters
 * @{
 */

/**
 * The number of option types below 256 that can be stored in an
 * option filter. COAP_OPT_FILTER_SHORT + COAP_OPT_FILTER_LONG must be
 * at most 16. Each coap_option_filter_t object reserves
 * ((COAP_OPT_FILTER_SHORT + 1) / 2) * 2 bytes for short options.
 */
#define COAP_OPT_FILTER_SHORT 6

/**
 * The number of option types above 255 that can be stored in an
 * option filter. COAP_OPT_FILTER_SHORT + COAP_OPT_FILTER_LONG must be
 * at most 16. Each coap_option_filter_t object reserves
 * COAP_OPT_FILTER_LONG * 2 bytes for short options.
 */
#define COAP_OPT_FILTER_LONG  2

/* Ensure that COAP_OPT_FILTER_SHORT and COAP_OPT_FILTER_LONG are set
 * correctly. */
#if (COAP_OPT_FILTER_SHORT + COAP_OPT_FILTER_LONG > 16)
#error COAP_OPT_FILTER_SHORT + COAP_OPT_FILTER_LONG must be less or equal 16
#endif /* (COAP_OPT_FILTER_SHORT + COAP_OPT_FILTER_LONG > 16) */

/** The number of elements in coap_opt_filter_t. */
#define COAP_OPT_FILTER_SIZE					\
  (((COAP_OPT_FILTER_SHORT + 1) >> 1) + COAP_OPT_FILTER_LONG) +1

/**
 * Fixed-size vector we use for option filtering. It is large enough
 * to hold COAP_OPT_FILTER_SHORT entries with an option number between
 * 0 and 255, and COAP_OPT_FILTER_LONG entries with an option number
 * between 256 and 65535. Its internal structure is
 *
 * @code
struct {
  uint16_t mask;
  uint16_t long_opts[COAP_OPT_FILTER_LONG];
  uint8_t short_opts[COAP_OPT_FILTER_SHORT];
}
 * @endcode
 *
 * The first element contains a bit vector that indicates which fields
 * in the remaining array are used. The first COAP_OPT_FILTER_LONG
 * bits correspond to the long option types that are stored in the
 * elements from index 1 to COAP_OPT_FILTER_LONG. The next
 * COAP_OPT_FILTER_SHORT bits correspond to the short option types
 * that are stored in the elements from index COAP_OPT_FILTER_LONG + 1
 * to COAP_OPT_FILTER_LONG + COAP_OPT_FILTER_SHORT. The latter
 * elements are treated as bytes.
 */
typedef uint16_t coap_opt_filter_t[COAP_OPT_FILTER_SIZE];

/** Pre-defined filter that includes all options. */
#define COAP_OPT_ALL NULL

/**
 * Clears filter @p f.
 *
 * @param f The filter to clear.
 */
COAP_STATIC_INLINE void
coap_option_filter_clear(coap_opt_filter_t f) {
  memset(f, 0, sizeof(coap_opt_filter_t));
}

/**
 * Sets the corresponding entry for @p type in @p filter. This
 * function returns @c 1 if bit was set or @c 0 on error (i.e. when
 * the given type does not fit in the filter).
 *
 * @param filter The filter object to change.
 * @param type   The type for which the bit should be set.
 *
 * @return       @c 1 if bit was set, @c 0 otherwise.
 */
int coap_option_filter_set(coap_opt_filter_t filter, uint16_t type);

/**
 * Clears the corresponding entry for @p type in @p filter. This
 * function returns @c 1 if bit was set or @c 0 on error (i.e. when
 * the given type does not fit in the filter).
 *
 * @param filter The filter object to change.
 * @param type   The type that should be cleared from the filter.
 *
 * @return       @c 1 if bit was set, @c 0 otherwise.
 */
int coap_option_filter_unset(coap_opt_filter_t filter, uint16_t type);

/**
 * Checks if @p type is contained in @p filter. This function returns
 * @c 1 if found, @c 0 if not, or @c -1 on error (i.e. when the given
 * type does not fit in the filter).
 *
 * @param filter The filter object to search.
 * @param type   The type to search for.
 *
 * @return       @c 1 if @p type was found, @c 0 otherwise, or @c -1 on error.
 */
int coap_option_filter_get(coap_opt_filter_t filter, uint16_t type);

/**
 * Sets the corresponding bit for @p type in @p filter. This function returns @c
 * 1 if bit was set or @c -1 on error (i.e. when the given type does not fit in
 * the filter).
 *
 * @deprecated Use coap_option_filter_set() instead.
 *
 * @param filter The filter object to change.
 * @param type   The type for which the bit should be set.
 *
 * @return       @c 1 if bit was set, @c -1 otherwise.
 */
COAP_STATIC_INLINE int
coap_option_setb(coap_opt_filter_t filter, uint16_t type) {
  return coap_option_filter_set(filter, type) ? 1 : -1;
}

/**
 * Clears the corresponding bit for @p type in @p filter. This function returns
 * @c 1 if bit was cleared or @c -1 on error (i.e. when the given type does not
 * fit in the filter).
 *
 * @deprecated Use coap_option_filter_unset() instead.
 *
 * @param filter The filter object to change.
 * @param type   The type for which the bit should be cleared.
 *
 * @return       @c 1 if bit was set, @c -1 otherwise.
 */
COAP_STATIC_INLINE int
coap_option_clrb(coap_opt_filter_t filter, uint16_t type) {
  return coap_option_filter_unset(filter, type) ? 1 : -1;
}

/**
 * Gets the corresponding bit for @p type in @p filter. This function returns @c
 * 1 if the bit is set @c 0 if not, or @c -1 on error (i.e. when the given type
 * does not fit in the filter).
 *
 * @deprecated Use coap_option_filter_get() instead.
 *
 * @param filter The filter object to read bit from.
 * @param type   The type for which the bit should be read.
 *
 * @return       @c 1 if bit was set, @c 0 if not, @c -1 on error.
 */
COAP_STATIC_INLINE int
coap_option_getb(coap_opt_filter_t filter, uint16_t type) {
  return coap_option_filter_get(filter, type);
}

/**
 * Iterator to run through PDU options. This object must be
 * initialized with coap_option_iterator_init(). Call
 * coap_option_next() to walk through the list of options until
 * coap_option_next() returns @c NULL.
 *
 * @code
 * coap_opt_t *option;
 * coap_opt_iterator_t opt_iter;
 * coap_option_iterator_init(pdu, &opt_iter, COAP_OPT_ALL);
 *
 * while ((option = coap_option_next(&opt_iter))) {
 *   ... do something with option ...
 * }
 * @endcode
 */
typedef struct {
  size_t length;                /**< remaining length of PDU */
  uint16_t type;                /**< decoded option type */
  unsigned int bad:1;           /**< iterator object is ok if not set */
  unsigned int filtered:1;      /**< denotes whether or not filter is used */
  coap_opt_t *next_option;      /**< pointer to the unparsed next option */
  coap_opt_filter_t filter;     /**< option filter */
} coap_opt_iterator_t;

/**
 * Initializes the given option iterator @p oi to point to the beginning of the
 * @p pdu's option list. This function returns @p oi on success, @c NULL
 * otherwise (i.e. when no options exist). Note that a length check on the
 * option list must be performed before coap_option_iterator_init() is called.
 *
 * @param pdu    The PDU the options of which should be walked through.
 * @param oi     An iterator object that will be initilized.
 * @param filter An optional option type filter.
 *               With @p type != @c COAP_OPT_ALL, coap_option_next()
 *               will return only options matching this bitmask.
 *               Fence-post options @c 14, @c 28, @c 42, ... are always
 *               skipped.
 *
 * @return       The iterator object @p oi on success, @c NULL otherwise.
 */
coap_opt_iterator_t *coap_option_iterator_init(const coap_pdu_t *pdu,
                                               coap_opt_iterator_t *oi,
                                               const coap_opt_filter_t filter);

/**
 * Updates the iterator @p oi to point to the next option. This function returns
 * a pointer to that option or @c NULL if no more options exist. The contents of
 * @p oi will be updated. In particular, @c oi->n specifies the current option's
 * ordinal number (counted from @c 1), @c oi->type is the option's type code,
 * and @c oi->option points to the beginning of the current option itself. When
 * advanced past the last option, @c oi->option will be @c NULL.
 *
 * Note that options are skipped whose corresponding bits in the filter
 * specified with coap_option_iterator_init() are @c 0. Options with type codes
 * that do not fit in this filter hence will always be returned.
 *
 * @param oi The option iterator to update.
 *
 * @return   The next option or @c NULL if no more options exist.
 */
coap_opt_t *coap_option_next(coap_opt_iterator_t *oi);

/**
 * Retrieves the first option of type @p type from @p pdu. @p oi must point to a
 * coap_opt_iterator_t object that will be initialized by this function to
 * filter only options with code @p type. This function returns the first option
 * with this type, or @c NULL if not found.
 *
 * @param pdu  The PDU to parse for options.
 * @param type The option type code to search for.
 * @param oi   An iterator object to use.
 *
 * @return     A pointer to the first option of type @p type, or @c NULL if
 *             not found.
 */
coap_opt_t *coap_check_option(coap_pdu_t *pdu,
                              uint16_t type,
                              coap_opt_iterator_t *oi);

/**
 * Encodes the given delta and length values into @p opt. This function returns
 * the number of bytes that were required to encode @p delta and @p length or @c
 * 0 on error. Note that the result indicates by how many bytes @p opt must be
 * advanced to encode the option value.
 *
 * @param opt    The option buffer space where @p delta and @p length are
 *               written.
 * @param maxlen The maximum length of @p opt.
 * @param delta  The actual delta value to encode.
 * @param length The actual length value to encode.
 *
 * @return       The number of bytes used or @c 0 on error.
 */
size_t coap_opt_setheader(coap_opt_t *opt,
                          size_t maxlen,
                          uint16_t delta,
                          size_t length);

/**
 * Compute storage bytes needed for an option with given @p delta and
 * @p length
 *
 * @param delta  The option delta.
 * @param length The option length.
 *
 * @return       The number of bytes required to encode this option.
 */
size_t coap_opt_encode_size(uint16_t delta, size_t length);

/**
 * Encodes option with given @p delta into @p opt. This function returns the
 * number of bytes written to @p opt or @c 0 on error. This happens especially
 * when @p opt does not provide sufficient space to store the option value,
 * delta, and option jumps when required.
 *
 * @param opt    The option buffer space where @p val is written.
 * @param n      Maximum length of @p opt.
 * @param delta  The option delta.
 * @param val    The option value to copy into @p opt.
 * @param length The actual length of @p val.
 *
 * @return       The number of bytes that have been written to @p opt or @c 0 on
 *               error. The return value will always be less than @p n.
 */
size_t coap_opt_encode(coap_opt_t *opt,
                       size_t n,
                       uint16_t delta,
                       const uint8_t *val,
                       size_t length);

/**
 * Decodes the delta value of the next option. This function returns the number
 * of bytes read or @c 0 on error. The caller of this function must ensure that
 * it does not read over the boundaries of @p opt (e.g. by calling
 * coap_opt_check_delta().
 *
 * @param opt The option to examine.
 *
 * @return    The number of bytes read or @c 0 on error.
 */
uint16_t coap_opt_delta(const coap_opt_t *opt);

/**
 * Returns the length of the given option. @p opt must point to an option jump
 * or the beginning of the option. This function returns @c 0 when @p opt is not
 * an option or the actual length of @p opt (which can be @c 0 as well).
 *
 * @note {The rationale for using @c 0 in case of an error is that in most
 * contexts, the result of this function is used to skip the next
 * coap_opt_length() bytes.}
 *
 * @param opt  The option whose length should be returned.
 *
 * @return     The option's length or @c 0 when undefined.
 */
uint16_t coap_opt_length(const coap_opt_t *opt);

/**
 * Returns a pointer to the value of the given option. @p opt must point to an
 * option jump or the beginning of the option. This function returns @c NULL if
 * @p opt is not a valid option.
 *
 * @param opt The option whose value should be returned.
 *
 * @return    A pointer to the option value or @c NULL on error.
 */
<<<<<<< HEAD
uint8_t *coap_opt_value(const coap_opt_t *opt);
=======
const uint8_t *coap_opt_value(const coap_opt_t *opt);
>>>>>>> 0f8a3b33

/** @} */

/**
 * Representation of chained list of CoAP options to install.
 *
 * @code
 * coap_optlist_t *optlist_chain = NULL;
 * coap_pdu_t *pdu = coap_new_pdu(session);
 *
 * ... other set up code ...
 * coap_insert_optlist(&optlist_chain, coap_new_optlist(COAP_OPTION_OBSERVE,
 *                    COAP_OBSERVE_ESTABLISH, NULL));
 *
 * coap_add_optlist_pdu(pdu, &optlist_chain);
 * ... other code ...
 * coap_delete_optlist(optlist_chain);
 * @endcode
 */
typedef struct coap_optlist_t {
  struct coap_optlist_t *next;  /**< next entry in the optlist chain */
  uint16_t number;              /**< the option number (no delta coding) */
  size_t length;                /**< the option value length */
  uint8_t *data;                /**< the option data */
} coap_optlist_t;

/**
 * Create a new optlist entry.
 *
 * @param number    The option number (COAP_OPTION_*)
 * @param length    The option length
 * @param data      The option value data
 *
 * @return          A pointer to the new optlist entry, or @c NULL if error
 */
coap_optlist_t *coap_new_optlist(uint16_t number,
                                 size_t length,
                                 const uint8_t *data);

/**
 * The current optlist of @p optlist_chain is first sorted (as per RFC7272
 * ordering requirements) and then added to the @p pdu.
 *
 * @param pdu  The pdu to add the options to from the chain list
 * @param optlist_chain The chained list of optlist to add to the pdu
 *
 * @return     @c 1 if succesful or @c 0 if failure;
 */
int coap_add_optlist_pdu(coap_pdu_t *pdu, coap_optlist_t** optlist_chain);

/**
 * Adds @p optlist to the given @p optlist_chain. The optlist_chain variable
 * be set to NULL before the initial call to coap_insert_optlist().
 * The optlist_chain will need to be deleted using coap_delete_optlist()
 * when no longer required.
 *
 * @param optlist_chain The chain to add optlist to
 * @param optlist  The optlist to add to the queue
 *
 * @return         @c 1 if successful, @c 0 otherwise.
 */
int coap_insert_optlist(coap_optlist_t **optlist_chain,
                        coap_optlist_t *optlist);

/**
 * Removes all entries from the @p optlist_chain, freeing off their
 * memory usage.
 *
 * @param optlist_chain The optlist chain to remove all the entries from
 */
void coap_delete_optlist(coap_optlist_t *optlist_chain);

#endif /* _OPTION_H_ */<|MERGE_RESOLUTION|>--- conflicted
+++ resolved
@@ -384,11 +384,7 @@
  *
  * @return    A pointer to the option value or @c NULL on error.
  */
-<<<<<<< HEAD
-uint8_t *coap_opt_value(const coap_opt_t *opt);
-=======
 const uint8_t *coap_opt_value(const coap_opt_t *opt);
->>>>>>> 0f8a3b33
 
 /** @} */
 
