--- conflicted
+++ resolved
@@ -41,17 +41,10 @@
 typedef struct coap_endpoint_t {
 #if defined(WITH_POSIX) || defined(WITH_CONTIKI) || defined(HAVE_WS2TCPIP_H)
   union {
-<<<<<<< HEAD
-    int fd;       /**< on POSIX systems */
-    void *conn;   /**< opaque connection (e.g. uip_conn in Contiki) */
-  } handle;       /**< opaque handle to identify this endpoint */
-#endif /* WITH_POSIX || WITH_CONTIKI || HAVE_WS2TCPIP_H */
-=======
     coap_socket_t fd; /**< on POSIX, Contiki and Windows systems */
     void *conn;       /**< opaque connection (e.g. uip_conn in Contiki) */
   } handle;           /**< opaque handle to identify this endpoint */
-#endif /* WITH_POSIX or WITH_CONTIKI */
->>>>>>> bcd4019d
+#endif /* WITH_POSIX || WITH_CONTIKI || HAVE_WS2TCPIP_H */
 
 #ifdef WITH_LWIP
   struct udp_pcb *pcb;
