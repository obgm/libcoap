--- conflicted
+++ resolved
@@ -95,27 +95,7 @@
 
   return 0;
 }
-<<<<<<< HEAD
-
-COAP_STATIC_INLINE int
-_coap_is_mcast_impl(const coap_address_t *a) {
-  if (!a)
-    return 0;
-
- switch (a->addr.sa.sa_family) {
- case AF_INET:
-   return IN_MULTICAST(a->addr.sin.sin_addr.s_addr);
- case  AF_INET6:
-   return IN6_IS_ADDR_MULTICAST(&a->addr.sin6.sin6_addr);
- default:  /* fall through and signal error */
-   ;
-  }
- return 0;
-}
-#endif /* !WITH_LWIP && !WITH_CONTIKI */
-=======
 #endif /* WITH_POSIX */
->>>>>>> fa524860
 
 /**
  * Resets the given coap_address_t object @p addr to its default values. In
