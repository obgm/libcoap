--- conflicted
+++ resolved
@@ -62,12 +62,9 @@
 
 #endif /* WITH_CONTIKI */
 
-<<<<<<< HEAD
+#define COAP_PRINT_STATUS_MAX (~COAP_PRINT_STATUS_MASK)
+
 #ifndef min
-=======
-#define COAP_PRINT_STATUS_MAX (~COAP_PRINT_STATUS_MASK)
-
->>>>>>> bcd4019d
 #define min(a,b) ((a) < (b) ? (a) : (b))
 #endif
 
