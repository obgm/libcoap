/* pdu.c -- CoAP message structure
 *
 * Copyright (C) 2010--2016 Olaf Bergmann <bergmann@tzi.org>
 *
 * This file is part of the CoAP library libcoap. Please see
 * README for terms of use. 
 */

#include "coap_config.h"

#if defined(HAVE_ASSERT_H) && !defined(assert)
# include <assert.h>
#endif

#if defined(HAVE_LIMITS_H)
#include <limits.h>
#endif

#include <stdlib.h>
#include <stdio.h>
#include <string.h>
#ifdef HAVE_ARPA_INET_H
#include <arpa/inet.h>
#endif
#ifdef HAVE_WINSOCK2_H
#include <winsock2.h>
#endif

#include "debug.h"
#include "pdu.h"
#include "option.h"
#include "encode.h"
#include "mem.h"

void
coap_pdu_clear(coap_pdu_t *pdu, size_t size) {
    coap_pdu_clear2(pdu, size, COAP_UDP, 0);
}

void
coap_pdu_clear2(coap_pdu_t *pdu, size_t size, coap_transport_t transport, unsigned int length) {
  assert(pdu);

#ifdef WITH_LWIP
  /* the pdu itself is not wiped as opposed to the other implementations,
   * because we have to rely on the pbuf to be set there. */
  pdu->hdr = pdu->pbuf->payload;
#else
  pdu->max_delta = 0;
  pdu->data = NULL;
#endif
  memset(pdu->hdr, 0, size);
  pdu->max_size = size;
  pdu->hdr->version = COAP_DEFAULT_VERSION;

  if (COAP_UDP == transport) {
    pdu->transport_hdr->udp.version = COAP_DEFAULT_VERSION;
    /* data is NULL unless explicitly set by coap_add_data() */
    pdu->length = sizeof(coap_hdr_t);
  }
#ifdef WITH_TCP
  else {
    /* data is NULL unless explicitly set by coap_add_data() */
    pdu->length = length;
  }
#endif
}

#ifdef WITH_LWIP
coap_pdu_t *
coap_pdu_from_pbuf(struct pbuf *pbuf) {
  if (pbuf == NULL) return NULL;

  LWIP_ASSERT("Can only deal with contiguous PBUFs", pbuf->tot_len == pbuf->len);
  LWIP_ASSERT("coap_read needs to receive an exclusive copy of the incoming pbuf", pbuf->ref == 1);

  coap_pdu_t *result = coap_malloc_type(COAP_PDU, sizeof(coap_pdu_t));
  if (!result) {
	  pbuf_free(pbuf);
	  return NULL;
  }

  memset(result, 0, sizeof(coap_pdu_t));

  result->max_size = pbuf->tot_len;
  result->length = pbuf->tot_len;
  result->hdr = pbuf->payload;
  result->pbuf = pbuf;

  return result;
}
#endif

coap_pdu_t *
coap_pdu_init(unsigned char type, unsigned char code, 
	      unsigned short id, size_t size) {
  return coap_pdu_init2(type, code, id, size, COAP_UDP);
}

coap_pdu_t *
coap_pdu_init2(unsigned char type, unsigned char code, unsigned short id,
               size_t size, coap_transport_t transport) {
  coap_pdu_t *pdu;
#ifdef WITH_LWIP
  struct pbuf *p;
#endif

  unsigned int length = 0;
  switch (transport) {
    case COAP_UDP:
      length = sizeof(coap_hdr_t);
      break;
#ifdef WITH_TCP
    case COAP_TCP:
      length = COAP_TCP_HEADER_NO_FIELD;
      break;
    case COAP_TCP_8BIT:
      length = COAP_TCP_HEADER_8_BIT;
      break;
    case COAP_TCP_16BIT:
      length = COAP_TCP_HEADER_16_BIT;
      break;
    case COAP_TCP_32BIT:
      length = COAP_TCP_HEADER_32_BIT;
      break;
#endif
    default:
      debug("it has wrong type\n");
  }

#ifndef WITH_TCP
  assert(size <= COAP_MAX_PDU_SIZE);
  /* Size must be large enough to fit the header. */
  if (size < length || size > COAP_MAX_PDU_SIZE)
    return NULL;
#endif

  /* size must be large enough for hdr */
#if defined(WITH_POSIX) || defined(WITH_CONTIKI) || defined(WITH_ARDUINO) || defined(_WIN32)
  pdu = (coap_pdu_t *)coap_malloc_type(COAP_PDU, sizeof(coap_pdu_t));
  if (!pdu) return NULL;
  pdu->hdr = coap_malloc_type(COAP_PDU_BUF, size);
  if (pdu->hdr == NULL) {
    coap_free_type(COAP_PDU, pdu);
    pdu = NULL;
  }
#endif
#ifdef WITH_LWIP
  pdu = (coap_pdu_t*)coap_malloc_type(COAP_PDU, sizeof(coap_pdu_t));
  if (!pdu) return NULL;
  p = pbuf_alloc(PBUF_TRANSPORT, size, PBUF_RAM);
  if (p == NULL) {
    coap_free_type(COAP_PDU, pdu);
    pdu = NULL;
  }
#endif
  if (pdu) {
#ifdef WITH_LWIP
    pdu->pbuf = p;
#endif
    coap_pdu_clear2(pdu, size, transport, length);
    switch (transport) {
      case COAP_UDP:
        pdu->transport_hdr->udp.id = id;
        pdu->transport_hdr->udp.type = type;
        pdu->transport_hdr->udp.code = code;
        break;
#ifdef WITH_TCP
      case COAP_TCP:
        pdu->transport_hdr->tcp.header_data[0] = 0;
        pdu->transport_hdr->tcp.header_data[1] = code;
        break;
      case COAP_TCP_8BIT:
        pdu->transport_hdr->tcp_8bit.header_data[0] = COAP_TCP_LENGTH_FIELD_NUM_8_BIT << 4;
        pdu->transport_hdr->tcp_8bit.header_data[2] = code;
        break;
      case COAP_TCP_16BIT:
        pdu->transport_hdr->tcp_16bit.header_data[0] = COAP_TCP_LENGTH_FIELD_NUM_16_BIT << 4;
        pdu->transport_hdr->tcp_16bit.header_data[3] = code;
        break;
      case COAP_TCP_32BIT:
        pdu->transport_hdr->tcp_32bit.header_data[0] = COAP_TCP_LENGTH_FIELD_NUM_32_BIT << 4;
        pdu->transport_hdr->tcp_32bit.header_data[5] = code;
        break;
#endif
      default:
        debug("it has wrong type\n");
    }
  } 
  return pdu;
}

coap_pdu_t *
coap_new_pdu(void) {
  return coap_new_pdu2(COAP_UDP, COAP_MAX_PDU_SIZE);
}

coap_pdu_t *
coap_new_pdu2(coap_transport_t transport, unsigned int size) {
  coap_pdu_t *pdu;

  pdu = coap_pdu_init2(0, 0,
#ifndef WITH_CONTIKI
<<<<<<< HEAD
                       ntohs(COAP_INVALID_TID),
=======
  pdu = coap_pdu_init(0, 0, ntohs((uint16_t)COAP_INVALID_TID), COAP_MAX_PDU_SIZE);
>>>>>>> bcd4019d
#else /* WITH_CONTIKI */
                       uip_ntohs(COAP_INVALID_TID),
#endif /* WITH_CONTIKI */
                       size,
                       transport);

#ifndef NDEBUG
  if (!pdu)
    coap_log(LOG_CRIT, "coap_new_pdu: cannot allocate memory for new PDU\n");
#endif
  return pdu;
}

void
coap_delete_pdu(coap_pdu_t *pdu) {
  if (pdu != NULL) {
#ifdef WITH_LWIP
    pbuf_free(pdu->pbuf);
#else
    if (pdu->hdr != NULL) {
      coap_free_type(COAP_PDU_BUF, pdu->hdr);
    }
#endif
    coap_free_type(COAP_PDU, pdu);
  }
}

#ifdef WITH_TCP
size_t
coap_get_total_message_length(const unsigned char *data, size_t size) {
    if (!data || !size) {
        debug("received data length is null\n");
        return 0;
    }

    coap_transport_t transport = coap_get_tcp_header_type_from_initbyte(
            ((unsigned char *)data)[0] >> 4);
    size_t optPaylaodLen = coap_get_length_from_header((unsigned char *)data,
                                                        transport);
    size_t headerLen = coap_get_tcp_header_length((unsigned char *)data);

    return headerLen + optPaylaodLen;
}

coap_transport_t
coap_get_tcp_header_type_from_size(unsigned int size) {
    if (size < COAP_TCP_LENGTH_FIELD_8_BIT) {
        return COAP_TCP;
    } else if (size < COAP_TCP_LENGTH_FIELD_16_BIT) {
        return COAP_TCP_8BIT;
    } else if (size < COAP_TCP_LENGTH_FIELD_32_BIT) {
        return COAP_TCP_16BIT;
    } else {
        return COAP_TCP_32BIT;
    }
}

coap_transport_t
coap_get_tcp_header_type_from_initbyte(unsigned int length) {
    coap_transport_t type;
    switch (length) {
        case COAP_TCP_LENGTH_FIELD_NUM_8_BIT:
            type = COAP_TCP_8BIT;
            break;
        case COAP_TCP_LENGTH_FIELD_NUM_16_BIT:
            type = COAP_TCP_16BIT;
            break;
        case COAP_TCP_LENGTH_FIELD_NUM_32_BIT:
            type = COAP_TCP_32BIT;
            break;
        default:
            type = COAP_TCP;
    }
    return type;
}

void
coap_add_length(const coap_pdu_t *pdu, coap_transport_t transport, unsigned int length) {
    assert(pdu);

    switch (transport) {
        case COAP_TCP:
            pdu->transport_hdr->tcp.header_data[0] = length << 4;
            break;
        case COAP_TCP_8BIT:
            if (length > COAP_TCP_LENGTH_FIELD_8_BIT) {
                pdu->transport_hdr->tcp_8bit.header_data[1] =
                        length - COAP_TCP_LENGTH_FIELD_8_BIT;
            }
            break;
        case COAP_TCP_16BIT:
            if (length > COAP_TCP_LENGTH_FIELD_16_BIT) {
                unsigned int total_length = length - COAP_TCP_LENGTH_FIELD_16_BIT;
                pdu->transport_hdr->tcp_16bit.header_data[1] = (total_length >> 8) & 0x0000ff;
                pdu->transport_hdr->tcp_16bit.header_data[2] = total_length & 0x000000ff;
            }
            break;
        case COAP_TCP_32BIT:
            if (length > COAP_TCP_LENGTH_FIELD_32_BIT) {
                unsigned int total_length = length - COAP_TCP_LENGTH_FIELD_32_BIT;
                pdu->transport_hdr->tcp_32bit.header_data[1] = total_length >> 24;
                pdu->transport_hdr->tcp_32bit.header_data[2] = (total_length >> 16) & 0x00ff;
                pdu->transport_hdr->tcp_32bit.header_data[3] = (total_length >> 8) & 0x0000ff;
                pdu->transport_hdr->tcp_32bit.header_data[4] = total_length & 0x000000ff;
            }
            break;
        default:
            debug("it has wrong type\n");
    }
}

unsigned int
coap_get_length_from_header(const unsigned char *header, coap_transport_t transport) {
    assert(header);

    unsigned int length = 0;
    unsigned int length_field_data = 0;
    switch (transport) {
        case COAP_TCP:
            length = header[0] >> 4;
            break;
        case COAP_TCP_8BIT:
            length = header[1] + COAP_TCP_LENGTH_FIELD_8_BIT;
            break;
        case COAP_TCP_16BIT:
            length_field_data = (header[1] << 8 | header[2]);
            length = length_field_data + COAP_TCP_LENGTH_FIELD_16_BIT;
            break;
        case COAP_TCP_32BIT:
            length_field_data = header[1] << 24 | header[2] << 16 | header[3] << 8 | header[4];
            length = length_field_data + COAP_TCP_LENGTH_FIELD_32_BIT;
            break;
        default:
            debug("it has wrong type\n");
    }

    return length;
}

unsigned int
coap_get_length(const coap_pdu_t *pdu, coap_transport_t transport) {
    assert(pdu);

    unsigned int length = 0;
    unsigned int length_field_data = 0;
    switch (transport) {
        case COAP_TCP:
            length = pdu->transport_hdr->tcp.header_data[0] >> 4;
            break;
        case COAP_TCP_8BIT:
            length = pdu->transport_hdr->tcp_8bit.header_data[1] + COAP_TCP_LENGTH_FIELD_8_BIT;
            break;
        case COAP_TCP_16BIT:
            length_field_data =
                    pdu->transport_hdr->tcp_16bit.header_data[1] << 8 |
                    pdu->transport_hdr->tcp_16bit.header_data[2];
            length = length_field_data + COAP_TCP_LENGTH_FIELD_16_BIT;
            break;
        case COAP_TCP_32BIT:
            length_field_data =
                    pdu->transport_hdr->tcp_32bit.header_data[1] << 24 |
                    pdu->transport_hdr->tcp_32bit.header_data[2] << 16 |
                    pdu->transport_hdr->tcp_32bit.header_data[3] << 8 |
                    pdu->transport_hdr->tcp_32bit.header_data[4];
            length = length_field_data + COAP_TCP_LENGTH_FIELD_32_BIT;
            break;
        default:
            debug("it has wrong type\n");
    }

    return length;
}

unsigned int
coap_get_tcp_header_length(unsigned char *data) {
    assert(data);

    unsigned int tokenLength =  data[0] & 0x0f;
    coap_transport_t transport =
            coap_get_tcp_header_type_from_initbyte(data[0] >> 4);
    unsigned int length = 0;

    length = coap_get_tcp_header_length_for_transport(transport) + tokenLength;
    return length;
}

unsigned int
coap_get_tcp_header_length_for_transport(coap_transport_t transport) {
    unsigned int length = 0;
    switch (transport) {
        case COAP_TCP:
            length = COAP_TCP_HEADER_NO_FIELD;
            break;
        case COAP_TCP_8BIT:   /* len(4bit) + TKL(4bit) + Len+bytes(1byte) + Code(1byte) */
            length = COAP_TCP_HEADER_8_BIT;
            break;
        case COAP_TCP_16BIT:  /* len(4bit) + TKL(4bit) + Len+bytes(2byte) + Code(1byte) */
            length = COAP_TCP_HEADER_16_BIT;
            break;
        case COAP_TCP_32BIT:  /* len(4bit) + TKL(4bit) + Len+bytes(4byte) + Code(1byte) */
            length = COAP_TCP_HEADER_32_BIT;
            break;
        default:
            debug("it has wrong type\n");
    }

    return length;
}

size_t
coap_get_opt_header_length(unsigned short key, size_t length) {
    size_t headerLength = 0;

    unsigned short optDeltaLength = 0;
    if (COAP_OPTION_FIELD_8_BIT >= key) {
        optDeltaLength = 0;
    } else if (COAP_OPTION_FIELD_8_BIT < key && COAP_OPTION_FIELD_16_BIT >= key) {
        optDeltaLength = 1;
    } else {
        optDeltaLength = 2;
    }

    size_t optLength = 0;
    if (COAP_OPTION_FIELD_8_BIT >= length) {
        optLength = 0;
    } else if (COAP_OPTION_FIELD_8_BIT < length && COAP_OPTION_FIELD_16_BIT >= length) {
        optLength = 1;
    } else if (COAP_OPTION_FIELD_16_BIT < length && COAP_OPTION_FIELD_32_BIT >= length) {
        optLength = 2;
    } else {
        printf("Error : Reserved for the Payload marker for length");
        return 0;
    }

    headerLength = length + optDeltaLength + optLength + 1;

    return headerLength;
}
#endif

void
coap_add_code(const coap_pdu_t *pdu, coap_transport_t transport, unsigned int code) {
  assert(pdu);

  switch (transport) {
    case COAP_UDP:
      pdu->transport_hdr->udp.code = COAP_RESPONSE_CODE(code);
      break;
#ifdef WITH_TCP
    case COAP_TCP:
      pdu->transport_hdr->tcp.header_data[1] = COAP_RESPONSE_CODE(code);
      break;
    case COAP_TCP_8BIT:
      pdu->transport_hdr->tcp_8bit.header_data[2] = COAP_RESPONSE_CODE(code);
      break;
    case COAP_TCP_16BIT:
      pdu->transport_hdr->tcp_16bit.header_data[3] = COAP_RESPONSE_CODE(code);
      break;
    case COAP_TCP_32BIT:
      pdu->transport_hdr->tcp_32bit.header_data[5] = COAP_RESPONSE_CODE(code);
      break;
#endif
    default:
      debug("it has wrong type\n");
  }
}

unsigned int
coap_get_code(const coap_pdu_t *pdu, coap_transport_t transport) {
  assert(pdu);

  unsigned int code = 0;
  switch (transport) {
    case COAP_UDP:
      code = pdu->transport_hdr->udp.code;
      break;
#ifdef WITH_TCP
    case COAP_TCP:
      code = pdu->transport_hdr->tcp.header_data[1];
      break;
    case COAP_TCP_8BIT:
      code = pdu->transport_hdr->tcp_8bit.header_data[2];
      break;
    case COAP_TCP_16BIT:
      code = pdu->transport_hdr->tcp_16bit.header_data[3];
      break;
    case COAP_TCP_32BIT:
      code = pdu->transport_hdr->tcp_32bit.header_data[5];
      break;
#endif
    default:
      debug("it has wrong type\n");
  }
  return code;
}

int
coap_add_token(coap_pdu_t *pdu, size_t len, const unsigned char *data) {
  return coap_add_token2(pdu, len, data, COAP_UDP);
}

int
coap_add_token2(coap_pdu_t *pdu, size_t len, const unsigned char *data,
                coap_transport_t transport) {
  const size_t HEADERLENGTH = len + 4;
  /* must allow for pdu == NULL as callers may rely on this */
  if (!pdu || len > 8 || pdu->max_size < HEADERLENGTH)
    return 0;

<<<<<<< HEAD
  unsigned char* token = NULL;
  switch (transport) {
    case COAP_UDP:
      pdu->transport_hdr->udp.token_length = len;
      token = pdu->transport_hdr->udp.token;
      pdu->length = HEADERLENGTH;
      break;
#ifdef WITH_TCP
    case COAP_TCP:
      pdu->transport_hdr->tcp.header_data[0] =
              pdu->transport_hdr->tcp.header_data[0] | len;
      token = pdu->transport_hdr->tcp.token;
      pdu->length = len + COAP_TCP_HEADER_NO_FIELD;
      break;
    case COAP_TCP_8BIT:
      pdu->transport_hdr->tcp_8bit.header_data[0] =
              pdu->transport_hdr->tcp_8bit.header_data[0] | len;
      token = pdu->transport_hdr->tcp_8bit.token;
      pdu->length = len + COAP_TCP_HEADER_8_BIT;
      break;
    case COAP_TCP_16BIT:
      pdu->transport_hdr->tcp_16bit.header_data[0] =
              pdu->transport_hdr->tcp_16bit.header_data[0] | len;
      token = pdu->transport_hdr->tcp_16bit.token;
      pdu->length = len + COAP_TCP_HEADER_16_BIT;
      break;
    case COAP_TCP_32BIT:
      pdu->transport_hdr->tcp_32bit.header_data[0] =
              pdu->transport_hdr->tcp_32bit.header_data[0] | len;
      token = pdu->transport_hdr->tcp_32bit.token;
      pdu->length = len + COAP_TCP_HEADER_32_BIT;
      break;
#endif
    default:
      debug("it has wrong type\n");
  }

  if (len) {
    memcpy(token, data, len);
  }

=======
  pdu->hdr->token_length = (unsigned char)len;
  if (len)
    memcpy(pdu->hdr->token, data, len);
>>>>>>> bcd4019d
  pdu->max_delta = 0;
  pdu->data = NULL;

  return 1;
}

void
coap_get_token(const coap_hdr_t *pdu_hdr,
               unsigned char **token, unsigned int *token_length) {
  coap_get_token2((const coap_hdr_transport_t *)pdu_hdr, COAP_UDP, token, token_length);
}

void
coap_get_token2(const coap_hdr_transport_t *pdu_hdr, coap_transport_t transport,
                unsigned char **token, unsigned int *token_length) {
  assert(pdu_hdr);
  assert(token);
  assert(token_length);

  switch (transport) {
    case COAP_UDP:
      *token_length = pdu_hdr->udp.token_length;
      *token = (unsigned char *)pdu_hdr->udp.token;
      break;
#ifdef WITH_TCP
    case COAP_TCP:
      *token_length = (pdu_hdr->tcp.header_data[0]) & 0x0f;
      *token = (unsigned char *)pdu_hdr->tcp.token;
      break;
    case COAP_TCP_8BIT:
      *token_length = (pdu_hdr->tcp_8bit.header_data[0]) & 0x0f;
      *token = (unsigned char *)pdu_hdr->tcp_8bit.token;
      break;
    case COAP_TCP_16BIT:
      *token_length = (pdu_hdr->tcp_16bit.header_data[0]) & 0x0f;
      *token = (unsigned char *)pdu_hdr->tcp_16bit.token;
      break;
    case COAP_TCP_32BIT:
      *token_length = (pdu_hdr->tcp_32bit.header_data[0]) & 0x0f;
      *token = (unsigned char *)pdu_hdr->tcp_32bit.token;
      break;
#endif
    default:
        debug("it has wrong type\n");
  }
}

size_t
coap_add_option(coap_pdu_t *pdu, unsigned short type, unsigned int len, const unsigned char *data) {
  return coap_add_option2(pdu, type, len, data, COAP_UDP);
}

/** @FIXME de-duplicate code with coap_add_option_later */
size_t
coap_add_option2(coap_pdu_t *pdu, unsigned short type, unsigned int len,
                 const unsigned char *data, coap_transport_t transport) {
  size_t optsize;
  coap_opt_t *opt;
  
  assert(pdu);
  pdu->data = NULL;

  if (type < pdu->max_delta) {
    warn("coap_add_option: options are not in correct order\n");
    return 0;
  }

  switch (transport) {
#ifdef WITH_TCP
    case COAP_TCP:
      opt = (unsigned char *) &(pdu->transport_hdr->tcp) + pdu->length;
      break;
    case COAP_TCP_8BIT:
      opt = (unsigned char *) &(pdu->transport_hdr->tcp_8bit) + pdu->length;
      break;
    case COAP_TCP_16BIT:
      opt = (unsigned char *) &(pdu->transport_hdr->tcp_16bit) + pdu->length;
      break;
    case COAP_TCP_32BIT:
      opt = (unsigned char *) &(pdu->transport_hdr->tcp_32bit) + pdu->length;
      break;
#endif
    default:
      opt = (unsigned char *) &(pdu->transport_hdr->udp) + pdu->length;
      break;
    }

  /* encode option and check length */
  optsize = coap_opt_encode(opt, pdu->max_size - pdu->length, 
			    type - pdu->max_delta, data, len);

  size_t new_pdu_length = pdu->length + optsize;
  if (!optsize || new_pdu_length > USHRT_MAX) {
    warn("coap_add_option: cannot add option\n");
    /* error */
    return 0;
  } else {
    pdu->max_delta = type;
    pdu->length = (unsigned short)new_pdu_length;
  }

  return optsize;
}

/** @FIXME de-duplicate code with coap_add_option */
unsigned char*
coap_add_option_later(coap_pdu_t *pdu, unsigned short type, unsigned int len) {
  size_t optsize;
  coap_opt_t *opt;

  assert(pdu);
  pdu->data = NULL;

  if (type < pdu->max_delta) {
    warn("coap_add_option: options are not in correct order\n");
    return NULL;
  }

  opt = (unsigned char *)pdu->hdr + pdu->length;

  /* encode option and check length */
  optsize = coap_opt_encode(opt, pdu->max_size - pdu->length,
			    type - pdu->max_delta, NULL, len);

  size_t new_pdu_length = pdu->length + optsize;
  if (!optsize || new_pdu_length > USHRT_MAX) {
    warn("coap_add_option: cannot add option\n");
    /* error */
    return NULL;
  } else {
    pdu->max_delta = type;
    pdu->length = (unsigned short)new_pdu_length;
  }

  return ((unsigned char*)opt) + optsize - len;
}

int
coap_add_data(coap_pdu_t *pdu, unsigned int len, const unsigned char *data) {
  assert(pdu);
  assert(pdu->data == NULL);

  if (len == 0)
    return 1;

  size_t new_length = pdu->length + len + 1;
  if (new_length > pdu->max_size || new_length > USHRT_MAX) {
    warn("coap_add_data: cannot add: data too large for PDU\n");
    assert(pdu->data == NULL);
    return 0;
  }

  pdu->data = (unsigned char *)pdu->hdr + pdu->length;
  *pdu->data = COAP_PAYLOAD_START;
  pdu->data++;

  memcpy(pdu->data, data, len);
  pdu->length = (unsigned short)new_length;
  return 1;
}

int
coap_get_data(const coap_pdu_t *pdu, size_t *len, unsigned char **data) {
  assert(pdu);
  assert(len);
  assert(data);

  if (pdu->data) {
    *len = (unsigned char *)pdu->hdr + pdu->length - pdu->data;
    *data = pdu->data;
  } else {			/* no data, clear everything */
    *len = 0;
    *data = NULL;
  }

  return *data != NULL;
}

#ifndef SHORT_ERROR_RESPONSE
typedef struct {
  unsigned char code;
  char *phrase;
} error_desc_t;

/* if you change anything here, make sure, that the longest string does not 
 * exceed COAP_ERROR_PHRASE_LENGTH. */
error_desc_t coap_error[] = {
  { COAP_RESPONSE_CODE(201), "Created" },
  { COAP_RESPONSE_CODE(202), "Deleted" },
  { COAP_RESPONSE_CODE(203), "Valid" },
  { COAP_RESPONSE_CODE(204), "Changed" },
  { COAP_RESPONSE_CODE(205), "Content" },
  { COAP_RESPONSE_CODE(231), "Continue" },
  { COAP_RESPONSE_CODE(400), "Bad Request" },
  { COAP_RESPONSE_CODE(401), "Unauthorized" },
  { COAP_RESPONSE_CODE(402), "Bad Option" },
  { COAP_RESPONSE_CODE(403), "Forbidden" },
  { COAP_RESPONSE_CODE(404), "Not Found" },
  { COAP_RESPONSE_CODE(405), "Method Not Allowed" },
  { COAP_RESPONSE_CODE(406), "Not Acceptable" },
  { COAP_RESPONSE_CODE(408), "Request Entity Incomplete" },
  { COAP_RESPONSE_CODE(412), "Precondition Failed" },
  { COAP_RESPONSE_CODE(413), "Request Entity Too Large" },
  { COAP_RESPONSE_CODE(415), "Unsupported Content-Format" },
  { COAP_RESPONSE_CODE(500), "Internal Server Error" },
  { COAP_RESPONSE_CODE(501), "Not Implemented" },
  { COAP_RESPONSE_CODE(502), "Bad Gateway" },
  { COAP_RESPONSE_CODE(503), "Service Unavailable" },
  { COAP_RESPONSE_CODE(504), "Gateway Timeout" },
  { COAP_RESPONSE_CODE(505), "Proxying Not Supported" },
  { 0, NULL }			/* end marker */
};

char *
coap_response_phrase(unsigned char code) {
  int i;
  for (i = 0; coap_error[i].code; ++i) {
    if (coap_error[i].code == code)
      return coap_error[i].phrase;
  }
  return NULL;
}
#endif

/**
 * Advances *optp to next option if still in PDU. This function 
 * returns the number of bytes opt has been advanced or @c 0
 * on error.
 */
static size_t
next_option_safe(coap_opt_t **optp, size_t *length, coap_option_t* option) {
  size_t optsize;

  assert(optp);
  assert(*optp); 
  assert(length);

  optsize = coap_opt_parse(*optp, *length, option);
  if (optsize) {
    assert(optsize <= *length);

    *optp += optsize;
    *length -= optsize;
  }

  return optsize;
}

int
coap_pdu_parse(unsigned char *data, size_t length, coap_pdu_t *pdu) {
  return coap_pdu_parse2(data, length, pdu, COAP_UDP);
}

int
coap_pdu_parse2(unsigned char *data, size_t length, coap_pdu_t *pdu,
                coap_transport_t transport) {
  assert(data);
  assert(pdu);

  if (pdu->max_size < length || length > USHRT_MAX) {
    debug("insufficient space to store parsed PDU\n");
    return -1;
  }

  unsigned int headerSize = 0;

  if (COAP_UDP == transport) {
    headerSize = sizeof(coap_hdr_t);
  }
#ifdef WITH_TCP
  else {
    headerSize = coap_get_tcp_header_length_for_transport(transport);
  }
#endif

  if (length < headerSize) {
    debug("discarded invalid PDU\n");
  }

  coap_opt_t *opt = NULL;
  unsigned int tokenLength = 0;
#ifdef WITH_TCP
  switch (transport) {
    case COAP_UDP:
      break;
    case COAP_TCP:
      for (size_t i = 0 ; i < headerSize ; i++) {
        pdu->transport_hdr->tcp.header_data[i] = data[i];
      }

      tokenLength = data[0] & 0x0f;
      opt = (unsigned char *) (&(pdu->transport_hdr->tcp) + 1) + tokenLength;
      break;
    case COAP_TCP_8BIT:
      for (size_t i = 0 ; i < headerSize ; i++) {
        pdu->transport_hdr->tcp_8bit.header_data[i] = data[i];
      }

      tokenLength = data[0] & 0x0f;
      opt = (unsigned char *) (&(pdu->transport_hdr->tcp_8bit))
              + tokenLength + COAP_TCP_HEADER_8_BIT;
      break;
    case COAP_TCP_16BIT:
      for (size_t i = 0 ; i < headerSize ; i++) {
        pdu->transport_hdr->tcp_16bit.header_data[i] = data[i];
      }

      tokenLength = data[0] & 0x0f;
      opt = (unsigned char *) (&(pdu->transport_hdr->tcp_16bit) + 1) + tokenLength;
      break;
    case COAP_TCP_32BIT:
      for (size_t i = 0 ; i < headerSize ; i++) {
        pdu->transport_hdr->tcp_32bit.header_data[i] = data[i];
      }

      tokenLength = data[0] & 0x0f;
      opt = ((unsigned char *) &(pdu->transport_hdr->tcp_32bit)) +
              headerSize + tokenLength;
      break;
    default:
      printf("it has wrong type\n");
  }
#endif
  pdu->length = length;

  if (COAP_UDP == transport) {
    pdu->transport_hdr->udp.version = data[0] >> 6;
    pdu->transport_hdr->udp.type = (data[0] >> 4) & 0x03;
    pdu->transport_hdr->udp.token_length = data[0] & 0x0f;
    pdu->transport_hdr->udp.code = data[1];
    pdu->data = NULL;

    tokenLength = pdu->transport_hdr->udp.token_length;

    /* sanity checks */
    if (pdu->transport_hdr->udp.code == 0) {
      if (length != headerSize || tokenLength) {
        debug("coap_pdu_parse2: empty message is not empty\n");
        goto discard;
      }
    }

    if (length < headerSize + tokenLength || tokenLength > 8) {
      debug("coap_pdu_parse2: invalid Token\n");
      goto discard;
    }

    memcpy(&pdu->transport_hdr->udp.id, data + 2, 2);

    /* Finally calculate beginning of data block and thereby check integrity
     * of the PDU structure. */

    /* append data (including the Token) to pdu structure */
    memcpy(&(pdu->transport_hdr->udp) + 1, data + headerSize, length - headerSize);

    /* skip header + token */
    length -= (tokenLength + headerSize);
    opt = (unsigned char *) (&(pdu->transport_hdr->udp) + 1) + tokenLength;
  }
#ifdef WITH_TCP
  else { // common for tcp header setting
    pdu->data = NULL;

    if (length < headerSize + tokenLength || tokenLength > 8) {
      debug("coap_pdu_parse2: invalid Token\n");
      goto discard;
    }
    /* Finally calculate beginning of data block and thereby check integrity
     * of the PDU structure. */

    /* append data (including the Token) to pdu structure */
    memcpy(((unsigned char *) pdu->hdr) + headerSize,
           data + headerSize, length - headerSize);

    /* skip header + token */
    length -= (tokenLength + headerSize);
  }
#endif

  /* Append data (including the Token) to pdu structure, if any. */
  if (length > sizeof(coap_hdr_t)) {
    memcpy(pdu->hdr + 1, data + sizeof(coap_hdr_t), length - sizeof(coap_hdr_t));
  }
 
  /* Finally calculate beginning of data block and thereby check integrity
   * of the PDU structure. */

  while (length && *opt != COAP_PAYLOAD_START) {
    coap_option_t option;
    memset(&option, 0, sizeof(coap_option_t));
    if (!next_option_safe(&opt, (size_t *) &length, &option)) {
      debug("coap_pdu_parse2: drop\n");
      goto discard;
    }
  }

  /* end of packet or start marker */
  if (length) {
    assert(*opt == COAP_PAYLOAD_START);
    opt++;
    length--;

    if (!length) {
      debug("coap_pdu_parse: message ending in payload start marker\n");
      goto discard;
    }

    debug("set data to %p (pdu ends at %p)\n", (unsigned char *)opt, 
	  (unsigned char *)pdu->hdr + pdu->length);
    pdu->data = (unsigned char *)opt;
  }

  return 1;

 discard:
  return 0;
}<|MERGE_RESOLUTION|>--- conflicted
+++ resolved
@@ -201,11 +201,7 @@
 
   pdu = coap_pdu_init2(0, 0,
 #ifndef WITH_CONTIKI
-<<<<<<< HEAD
-                       ntohs(COAP_INVALID_TID),
-=======
-  pdu = coap_pdu_init(0, 0, ntohs((uint16_t)COAP_INVALID_TID), COAP_MAX_PDU_SIZE);
->>>>>>> bcd4019d
+                       ntohs((uint16_t)COAP_INVALID_TID),
 #else /* WITH_CONTIKI */
                        uip_ntohs(COAP_INVALID_TID),
 #endif /* WITH_CONTIKI */
@@ -515,11 +511,10 @@
   if (!pdu || len > 8 || pdu->max_size < HEADERLENGTH)
     return 0;
 
-<<<<<<< HEAD
   unsigned char* token = NULL;
   switch (transport) {
     case COAP_UDP:
-      pdu->transport_hdr->udp.token_length = len;
+      pdu->transport_hdr->udp.token_length = (unsigned char)len;
       token = pdu->transport_hdr->udp.token;
       pdu->length = HEADERLENGTH;
       break;
@@ -557,11 +552,6 @@
     memcpy(token, data, len);
   }
 
-=======
-  pdu->hdr->token_length = (unsigned char)len;
-  if (len)
-    memcpy(pdu->hdr->token, data, len);
->>>>>>> bcd4019d
   pdu->max_delta = 0;
   pdu->data = NULL;
 
