/* pdu.c -- CoAP message structure
 *
 * Copyright (C) 2010--2016 Olaf Bergmann <bergmann@tzi.org>
 *
 * This file is part of the CoAP library libcoap. Please see
 * README for terms of use. 
 */

#include "coap_config.h"

#if defined(HAVE_ASSERT_H) && !defined(assert)
# include <assert.h>
#endif

#include <stdlib.h>
#include <stdio.h>
#include <string.h>
#ifdef HAVE_ARPA_INET_H
#include <arpa/inet.h>
#endif
#ifdef HAVE_WINSOCK2_H
#include <winsock2.h>
#endif

#include "debug.h"
#include "pdu.h"
#include "option.h"
#include "encode.h"
#include "mem.h"

void
coap_pdu_clear(coap_pdu_t *pdu, size_t size) {
    coap_pdu_clear2(pdu, size, COAP_UDP, 0);
}

void
coap_pdu_clear2(coap_pdu_t *pdu, size_t size, coap_transport_t transport, unsigned int length) {
  assert(pdu);

#ifdef WITH_LWIP
  /* the pdu itself is not wiped as opposed to the other implementations,
   * because we have to rely on the pbuf to be set there. */
  pdu->hdr = pdu->pbuf->payload;
#else
  pdu->max_delta = 0;
  pdu->data = NULL;
#endif
  memset(pdu->hdr, 0, size);
  pdu->max_size = size;
  pdu->hdr->version = COAP_DEFAULT_VERSION;

  if (COAP_UDP == transport) {
    pdu->transport_hdr->udp.version = COAP_DEFAULT_VERSION;
    /* data is NULL unless explicitly set by coap_add_data() */
    pdu->length = sizeof(coap_hdr_t);
  }
#ifdef WITH_TCP
  else {
    /* data is NULL unless explicitly set by coap_add_data() */
    pdu->length = length;
  }
#endif
}

#ifdef WITH_LWIP
coap_pdu_t *
coap_pdu_from_pbuf(struct pbuf *pbuf) {
  if (pbuf == NULL) return NULL;

  LWIP_ASSERT("Can only deal with contiguous PBUFs", pbuf->tot_len == pbuf->len);
  LWIP_ASSERT("coap_read needs to receive an exclusive copy of the incoming pbuf", pbuf->ref == 1);

  coap_pdu_t *result = coap_malloc_type(COAP_PDU, sizeof(coap_pdu_t));
  if (!result) {
	  pbuf_free(pbuf);
	  return NULL;
  }

  memset(result, 0, sizeof(coap_pdu_t));

  result->max_size = pbuf->tot_len;
  result->length = pbuf->tot_len;
  result->hdr = pbuf->payload;
  result->pbuf = pbuf;

  return result;
}
#endif

coap_pdu_t *
coap_pdu_init(unsigned char type, unsigned char code, 
	      unsigned short id, size_t size) {
  return coap_pdu_init2(type, code, id, size, COAP_UDP);
}

coap_pdu_t *
coap_pdu_init2(unsigned char type, unsigned char code, unsigned short id,
               size_t size, coap_transport_t transport) {
  coap_pdu_t *pdu;
#ifdef WITH_LWIP
  struct pbuf *p;
#endif

  unsigned int length = 0;
  switch (transport) {
    case COAP_UDP:
      length = sizeof(coap_hdr_t);
      break;
#ifdef WITH_TCP
    case COAP_TCP:
      length = COAP_TCP_HEADER_NO_FIELD;
      break;
    case COAP_TCP_8BIT:
      length = COAP_TCP_HEADER_8_BIT;
      break;
    case COAP_TCP_16BIT:
      length = COAP_TCP_HEADER_16_BIT;
      break;
    case COAP_TCP_32BIT:
      length = COAP_TCP_HEADER_32_BIT;
      break;
#endif
    default:
      debug("it has wrong type\n");
  }

#ifndef WITH_TCP
  assert(size <= COAP_MAX_PDU_SIZE);
  /* Size must be large enough to fit the header. */
  if (size < length || size > COAP_MAX_PDU_SIZE)
    return NULL;
#endif

  /* size must be large enough for hdr */
#if defined(WITH_POSIX) || defined(WITH_CONTIKI) || defined(WITH_ARDUINO) || defined(_WIN32)
  pdu = (coap_pdu_t *)coap_malloc_type(COAP_PDU, sizeof(coap_pdu_t));
  if (!pdu) return NULL;
  pdu->hdr = coap_malloc_type(COAP_PDU_BUF, size);
  if (pdu->hdr == NULL) {
    coap_free_type(COAP_PDU, pdu);
    pdu = NULL;
  }
#endif
#ifdef WITH_LWIP
  pdu = (coap_pdu_t*)coap_malloc_type(COAP_PDU, sizeof(coap_pdu_t));
  if (!pdu) return NULL;
  p = pbuf_alloc(PBUF_TRANSPORT, size, PBUF_RAM);
  if (p == NULL) {
    coap_free_type(COAP_PDU, pdu);
    pdu = NULL;
  }
#endif
  if (pdu) {
#ifdef WITH_LWIP
    pdu->pbuf = p;
#endif
    coap_pdu_clear2(pdu, size, transport, length);
    switch (transport) {
      case COAP_UDP:
        pdu->transport_hdr->udp.id = id;
        pdu->transport_hdr->udp.type = type;
        pdu->transport_hdr->udp.code = code;
        break;
#ifdef WITH_TCP
      case COAP_TCP:
        pdu->transport_hdr->tcp.header_data[0] = 0;
        pdu->transport_hdr->tcp.header_data[1] = code;
        break;
      case COAP_TCP_8BIT:
        pdu->transport_hdr->tcp_8bit.header_data[0] = COAP_TCP_LENGTH_FIELD_NUM_8_BIT << 4;
        pdu->transport_hdr->tcp_8bit.header_data[2] = code;
        break;
      case COAP_TCP_16BIT:
        pdu->transport_hdr->tcp_16bit.header_data[0] = COAP_TCP_LENGTH_FIELD_NUM_16_BIT << 4;
        pdu->transport_hdr->tcp_16bit.header_data[3] = code;
        break;
      case COAP_TCP_32BIT:
        pdu->transport_hdr->tcp_32bit.header_data[0] = COAP_TCP_LENGTH_FIELD_NUM_32_BIT << 4;
        pdu->transport_hdr->tcp_32bit.header_data[5] = code;
        break;
#endif
      default:
        debug("it has wrong type\n");
    }
  } 
  return pdu;
}

coap_pdu_t *
coap_new_pdu(void) {
  return coap_new_pdu2(COAP_UDP, COAP_MAX_PDU_SIZE);
}

coap_pdu_t *
coap_new_pdu2(coap_transport_t transport, unsigned int size) {
  coap_pdu_t *pdu;

  pdu = coap_pdu_init2(0, 0,
#ifndef WITH_CONTIKI
                       ntohs(COAP_INVALID_TID),
#else /* WITH_CONTIKI */
                       uip_ntohs(COAP_INVALID_TID),
#endif /* WITH_CONTIKI */
                       size,
                       transport);

#ifndef NDEBUG
  if (!pdu)
    coap_log(LOG_CRIT, "coap_new_pdu: cannot allocate memory for new PDU\n");
#endif
  return pdu;
}

void
coap_delete_pdu(coap_pdu_t *pdu) {
  if (pdu != NULL) {
#ifdef WITH_LWIP
    pbuf_free(pdu->pbuf);
#else
    if (pdu->hdr != NULL) {
      coap_free_type(COAP_PDU_BUF, pdu->hdr);
    }
#endif
    coap_free_type(COAP_PDU, pdu);
  }
}

#ifdef WITH_TCP
size_t
coap_get_total_message_length(const unsigned char *data, size_t size) {
    if (!data || !size) {
        debug("received data length is null\n");
        return 0;
    }

    coap_transport_t transport = coap_get_tcp_header_type_from_initbyte(
            ((unsigned char *)data)[0] >> 4);
    size_t optPaylaodLen = coap_get_length_from_header((unsigned char *)data,
                                                        transport);
    size_t headerLen = coap_get_tcp_header_length((unsigned char *)data);

    return headerLen + optPaylaodLen;
}

coap_transport_t
coap_get_tcp_header_type_from_size(unsigned int size) {
    if (size < COAP_TCP_LENGTH_FIELD_8_BIT) {
        return COAP_TCP;
    } else if (size < COAP_TCP_LENGTH_FIELD_16_BIT) {
        return COAP_TCP_8BIT;
    } else if (size < COAP_TCP_LENGTH_FIELD_32_BIT) {
        return COAP_TCP_16BIT;
    } else {
        return COAP_TCP_32BIT;
    }
}

coap_transport_t
coap_get_tcp_header_type_from_initbyte(unsigned int length) {
    coap_transport_t type;
    switch (length) {
        case COAP_TCP_LENGTH_FIELD_NUM_8_BIT:
            type = COAP_TCP_8BIT;
            break;
        case COAP_TCP_LENGTH_FIELD_NUM_16_BIT:
            type = COAP_TCP_16BIT;
            break;
        case COAP_TCP_LENGTH_FIELD_NUM_32_BIT:
            type = COAP_TCP_32BIT;
            break;
        default:
            type = COAP_TCP;
    }
    return type;
}

void
coap_add_length(const coap_pdu_t *pdu, coap_transport_t transport, unsigned int length) {
    assert(pdu);

    switch (transport) {
        case COAP_TCP:
            pdu->transport_hdr->tcp.header_data[0] = length << 4;
            break;
        case COAP_TCP_8BIT:
            if (length > COAP_TCP_LENGTH_FIELD_8_BIT) {
                pdu->transport_hdr->tcp_8bit.header_data[1] =
                        length - COAP_TCP_LENGTH_FIELD_8_BIT;
            }
            break;
        case COAP_TCP_16BIT:
            if (length > COAP_TCP_LENGTH_FIELD_16_BIT) {
                unsigned int total_length = length - COAP_TCP_LENGTH_FIELD_16_BIT;
                pdu->transport_hdr->tcp_16bit.header_data[1] = (total_length >> 8) & 0x0000ff;
                pdu->transport_hdr->tcp_16bit.header_data[2] = total_length & 0x000000ff;
            }
            break;
        case COAP_TCP_32BIT:
            if (length > COAP_TCP_LENGTH_FIELD_32_BIT) {
                unsigned int total_length = length - COAP_TCP_LENGTH_FIELD_32_BIT;
                pdu->transport_hdr->tcp_32bit.header_data[1] = total_length >> 24;
                pdu->transport_hdr->tcp_32bit.header_data[2] = (total_length >> 16) & 0x00ff;
                pdu->transport_hdr->tcp_32bit.header_data[3] = (total_length >> 8) & 0x0000ff;
                pdu->transport_hdr->tcp_32bit.header_data[4] = total_length & 0x000000ff;
            }
            break;
        default:
            debug("it has wrong type\n");
    }
}

unsigned int
coap_get_length_from_header(const unsigned char *header, coap_transport_t transport) {
    assert(header);

    unsigned int length = 0;
    unsigned int length_field_data = 0;
    switch (transport) {
        case COAP_TCP:
            length = header[0] >> 4;
            break;
        case COAP_TCP_8BIT:
            length = header[1] + COAP_TCP_LENGTH_FIELD_8_BIT;
            break;
        case COAP_TCP_16BIT:
            length_field_data = (header[1] << 8 | header[2]);
            length = length_field_data + COAP_TCP_LENGTH_FIELD_16_BIT;
            break;
        case COAP_TCP_32BIT:
            length_field_data = header[1] << 24 | header[2] << 16 | header[3] << 8 | header[4];
            length = length_field_data + COAP_TCP_LENGTH_FIELD_32_BIT;
            break;
        default:
            debug("it has wrong type\n");
    }

    return length;
}

unsigned int
coap_get_length(const coap_pdu_t *pdu, coap_transport_t transport) {
    assert(pdu);

    unsigned int length = 0;
    unsigned int length_field_data = 0;
    switch (transport) {
        case COAP_TCP:
            length = pdu->transport_hdr->tcp.header_data[0] >> 4;
            break;
        case COAP_TCP_8BIT:
            length = pdu->transport_hdr->tcp_8bit.header_data[1] + COAP_TCP_LENGTH_FIELD_8_BIT;
            break;
        case COAP_TCP_16BIT:
            length_field_data =
                    pdu->transport_hdr->tcp_16bit.header_data[1] << 8 |
                    pdu->transport_hdr->tcp_16bit.header_data[2];
            length = length_field_data + COAP_TCP_LENGTH_FIELD_16_BIT;
            break;
        case COAP_TCP_32BIT:
            length_field_data =
                    pdu->transport_hdr->tcp_32bit.header_data[1] << 24 |
                    pdu->transport_hdr->tcp_32bit.header_data[2] << 16 |
                    pdu->transport_hdr->tcp_32bit.header_data[3] << 8 |
                    pdu->transport_hdr->tcp_32bit.header_data[4];
            length = length_field_data + COAP_TCP_LENGTH_FIELD_32_BIT;
            break;
        default:
            debug("it has wrong type\n");
    }

    return length;
}

unsigned int
coap_get_tcp_header_length(unsigned char *data) {
    assert(data);

    unsigned int tokenLength =  data[0] & 0x0f;
    coap_transport_t transport =
            coap_get_tcp_header_type_from_initbyte(data[0] >> 4);
    unsigned int length = 0;

    length = coap_get_tcp_header_length_for_transport(transport) + tokenLength;
    return length;
}

unsigned int
coap_get_tcp_header_length_for_transport(coap_transport_t transport) {
    unsigned int length = 0;
    switch (transport) {
        case COAP_TCP:
            length = COAP_TCP_HEADER_NO_FIELD;
            break;
        case COAP_TCP_8BIT:   /* len(4bit) + TKL(4bit) + Len+bytes(1byte) + Code(1byte) */
            length = COAP_TCP_HEADER_8_BIT;
            break;
        case COAP_TCP_16BIT:  /* len(4bit) + TKL(4bit) + Len+bytes(2byte) + Code(1byte) */
            length = COAP_TCP_HEADER_16_BIT;
            break;
        case COAP_TCP_32BIT:  /* len(4bit) + TKL(4bit) + Len+bytes(4byte) + Code(1byte) */
            length = COAP_TCP_HEADER_32_BIT;
            break;
        default:
            debug("it has wrong type\n");
    }

    return length;
}

size_t
coap_get_opt_header_length(unsigned short key, size_t length) {
    size_t headerLength = 0;

    unsigned short optDeltaLength = 0;
    if (COAP_OPTION_FIELD_8_BIT >= key) {
        optDeltaLength = 0;
    } else if (COAP_OPTION_FIELD_8_BIT < key && COAP_OPTION_FIELD_16_BIT >= key) {
        optDeltaLength = 1;
    } else {
        optDeltaLength = 2;
    }

    size_t optLength = 0;
    if (COAP_OPTION_FIELD_8_BIT >= length) {
        optLength = 0;
    } else if (COAP_OPTION_FIELD_8_BIT < length && COAP_OPTION_FIELD_16_BIT >= length) {
        optLength = 1;
    } else if (COAP_OPTION_FIELD_16_BIT < length && COAP_OPTION_FIELD_32_BIT >= length) {
        optLength = 2;
    } else {
        printf("Error : Reserved for the Payload marker for length");
        return 0;
    }

    headerLength = length + optDeltaLength + optLength + 1;

    return headerLength;
}
#endif

void
coap_add_code(const coap_pdu_t *pdu, coap_transport_t transport, unsigned int code) {
  assert(pdu);

  switch (transport) {
    case COAP_UDP:
      pdu->transport_hdr->udp.code = COAP_RESPONSE_CODE(code);
      break;
#ifdef WITH_TCP
    case COAP_TCP:
      pdu->transport_hdr->tcp.header_data[1] = COAP_RESPONSE_CODE(code);
      break;
    case COAP_TCP_8BIT:
      pdu->transport_hdr->tcp_8bit.header_data[2] = COAP_RESPONSE_CODE(code);
      break;
    case COAP_TCP_16BIT:
      pdu->transport_hdr->tcp_16bit.header_data[3] = COAP_RESPONSE_CODE(code);
      break;
    case COAP_TCP_32BIT:
      pdu->transport_hdr->tcp_32bit.header_data[5] = COAP_RESPONSE_CODE(code);
      break;
#endif
    default:
      debug("it has wrong type\n");
  }
}

unsigned int
coap_get_code(const coap_pdu_t *pdu, coap_transport_t transport) {
  assert(pdu);

  unsigned int code = 0;
  switch (transport) {
    case COAP_UDP:
      code = pdu->transport_hdr->udp.code;
      break;
#ifdef WITH_TCP
    case COAP_TCP:
      code = pdu->transport_hdr->tcp.header_data[1];
      break;
    case COAP_TCP_8BIT:
      code = pdu->transport_hdr->tcp_8bit.header_data[2];
      break;
    case COAP_TCP_16BIT:
      code = pdu->transport_hdr->tcp_16bit.header_data[3];
      break;
    case COAP_TCP_32BIT:
      code = pdu->transport_hdr->tcp_32bit.header_data[5];
      break;
#endif
    default:
      debug("it has wrong type\n");
  }
  return code;
}

int
coap_add_token(coap_pdu_t *pdu, size_t len, const unsigned char *data) {
  return coap_add_token2(pdu, len, data, COAP_UDP);
}

int
coap_add_token2(coap_pdu_t *pdu, size_t len, const unsigned char *data,
                coap_transport_t transport) {
  const size_t HEADERLENGTH = len + 4;
  /* must allow for pdu == NULL as callers may rely on this */
  if (!pdu || len > 8 || pdu->max_size < HEADERLENGTH)
    return 0;

  unsigned char* token = NULL;
  switch (transport) {
    case COAP_UDP:
      pdu->transport_hdr->udp.token_length = len;
      token = pdu->transport_hdr->udp.token;
      pdu->length = HEADERLENGTH;
      break;
#ifdef WITH_TCP
    case COAP_TCP:
      pdu->transport_hdr->tcp.header_data[0] =
              pdu->transport_hdr->tcp.header_data[0] | len;
      token = pdu->transport_hdr->tcp.token;
      pdu->length = len + COAP_TCP_HEADER_NO_FIELD;
      break;
    case COAP_TCP_8BIT:
      pdu->transport_hdr->tcp_8bit.header_data[0] =
              pdu->transport_hdr->tcp_8bit.header_data[0] | len;
      token = pdu->transport_hdr->tcp_8bit.token;
      pdu->length = len + COAP_TCP_HEADER_8_BIT;
      break;
    case COAP_TCP_16BIT:
      pdu->transport_hdr->tcp_16bit.header_data[0] =
              pdu->transport_hdr->tcp_16bit.header_data[0] | len;
      token = pdu->transport_hdr->tcp_16bit.token;
      pdu->length = len + COAP_TCP_HEADER_16_BIT;
      break;
    case COAP_TCP_32BIT:
      pdu->transport_hdr->tcp_32bit.header_data[0] =
              pdu->transport_hdr->tcp_32bit.header_data[0] | len;
      token = pdu->transport_hdr->tcp_32bit.token;
      pdu->length = len + COAP_TCP_HEADER_32_BIT;
      break;
#endif
    default:
      debug("it has wrong type\n");
  }

  if (len) {
    memcpy(token, data, len);
  }

  pdu->max_delta = 0;
  pdu->data = NULL;

  return 1;
}

void
coap_get_token(const coap_hdr_t *pdu_hdr,
               unsigned char **token, unsigned int *token_length) {
  coap_get_token2((const coap_hdr_transport_t *)pdu_hdr, COAP_UDP, token, token_length);
}

void
coap_get_token2(const coap_hdr_transport_t *pdu_hdr, coap_transport_t transport,
                unsigned char **token, unsigned int *token_length) {
  assert(pdu_hdr);
  assert(token);
  assert(token_length);

  switch (transport) {
    case COAP_UDP:
      *token_length = pdu_hdr->udp.token_length;
      *token = (unsigned char *)pdu_hdr->udp.token;
      break;
#ifdef WITH_TCP
    case COAP_TCP:
      *token_length = (pdu_hdr->tcp.header_data[0]) & 0x0f;
      *token = (unsigned char *)pdu_hdr->tcp.token;
      break;
    case COAP_TCP_8BIT:
      *token_length = (pdu_hdr->tcp_8bit.header_data[0]) & 0x0f;
      *token = (unsigned char *)pdu_hdr->tcp_8bit.token;
      break;
    case COAP_TCP_16BIT:
      *token_length = (pdu_hdr->tcp_16bit.header_data[0]) & 0x0f;
      *token = (unsigned char *)pdu_hdr->tcp_16bit.token;
      break;
    case COAP_TCP_32BIT:
      *token_length = (pdu_hdr->tcp_32bit.header_data[0]) & 0x0f;
      *token = (unsigned char *)pdu_hdr->tcp_32bit.token;
      break;
#endif
    default:
        debug("it has wrong type\n");
  }
}

size_t
coap_add_option(coap_pdu_t *pdu, unsigned short type, unsigned int len, const unsigned char *data) {
  return coap_add_option2(pdu, type, len, data, COAP_UDP);
}

/** @FIXME de-duplicate code with coap_add_option_later */
size_t
coap_add_option2(coap_pdu_t *pdu, unsigned short type, unsigned int len,
                 const unsigned char *data, coap_transport_t transport) {
  size_t optsize;
  coap_opt_t *opt;
  
  assert(pdu);
  pdu->data = NULL;

  if (type < pdu->max_delta) {
    warn("coap_add_option: options are not in correct order\n");
    return 0;
  }

  switch (transport) {
#ifdef WITH_TCP
    case COAP_TCP:
      opt = (unsigned char *) &(pdu->transport_hdr->tcp) + pdu->length;
      break;
    case COAP_TCP_8BIT:
      opt = (unsigned char *) &(pdu->transport_hdr->tcp_8bit) + pdu->length;
      break;
    case COAP_TCP_16BIT:
      opt = (unsigned char *) &(pdu->transport_hdr->tcp_16bit) + pdu->length;
      break;
    case COAP_TCP_32BIT:
      opt = (unsigned char *) &(pdu->transport_hdr->tcp_32bit) + pdu->length;
      break;
#endif
    default:
      opt = (unsigned char *) &(pdu->transport_hdr->udp) + pdu->length;
      break;
    }

  /* encode option and check length */
  optsize = coap_opt_encode(opt, pdu->max_size - pdu->length, 
			    type - pdu->max_delta, data, len);

  if (!optsize) {
    warn("coap_add_option: cannot add option\n");
    /* error */
    return 0;
  } else {
    pdu->max_delta = type;
    pdu->length += optsize;
  }

  return optsize;
}

/** @FIXME de-duplicate code with coap_add_option */
unsigned char*
coap_add_option_later(coap_pdu_t *pdu, unsigned short type, unsigned int len) {
  size_t optsize;
  coap_opt_t *opt;

  assert(pdu);
  pdu->data = NULL;

  if (type < pdu->max_delta) {
    warn("coap_add_option: options are not in correct order\n");
    return NULL;
  }

  opt = (unsigned char *)pdu->hdr + pdu->length;

  /* encode option and check length */
  optsize = coap_opt_encode(opt, pdu->max_size - pdu->length,
			    type - pdu->max_delta, NULL, len);

  if (!optsize) {
    warn("coap_add_option: cannot add option\n");
    /* error */
    return NULL;
  } else {
    pdu->max_delta = type;
    pdu->length += optsize;
  }

  return ((unsigned char*)opt) + optsize - len;
}

int
coap_add_data(coap_pdu_t *pdu, unsigned int len, const unsigned char *data) {
  assert(pdu);
  assert(pdu->data == NULL);

  if (len == 0)
    return 1;

  if (pdu->length + len + 1 > pdu->max_size) {
    warn("coap_add_data: cannot add: data too large for PDU\n");
    assert(pdu->data == NULL);
    return 0;
  }

  pdu->data = (unsigned char *)pdu->hdr + pdu->length;
  *pdu->data = COAP_PAYLOAD_START;
  pdu->data++;

  memcpy(pdu->data, data, len);
  pdu->length += len + 1;
  return 1;
}

int
coap_get_data(const coap_pdu_t *pdu, size_t *len, unsigned char **data) {
  assert(pdu);
  assert(len);
  assert(data);

  if (pdu->data) {
    *len = (unsigned char *)pdu->hdr + pdu->length - pdu->data;
    *data = pdu->data;
  } else {			/* no data, clear everything */
    *len = 0;
    *data = NULL;
  }

  return *data != NULL;
}

#ifndef SHORT_ERROR_RESPONSE
typedef struct {
  unsigned char code;
  char *phrase;
} error_desc_t;

/* if you change anything here, make sure, that the longest string does not 
 * exceed COAP_ERROR_PHRASE_LENGTH. */
error_desc_t coap_error[] = {
  { COAP_RESPONSE_CODE(201), "Created" },
  { COAP_RESPONSE_CODE(202), "Deleted" },
  { COAP_RESPONSE_CODE(203), "Valid" },
  { COAP_RESPONSE_CODE(204), "Changed" },
  { COAP_RESPONSE_CODE(205), "Content" },
  { COAP_RESPONSE_CODE(231), "Continue" },
  { COAP_RESPONSE_CODE(400), "Bad Request" },
  { COAP_RESPONSE_CODE(401), "Unauthorized" },
  { COAP_RESPONSE_CODE(402), "Bad Option" },
  { COAP_RESPONSE_CODE(403), "Forbidden" },
  { COAP_RESPONSE_CODE(404), "Not Found" },
  { COAP_RESPONSE_CODE(405), "Method Not Allowed" },
  { COAP_RESPONSE_CODE(406), "Not Acceptable" },
  { COAP_RESPONSE_CODE(408), "Request Entity Incomplete" },
  { COAP_RESPONSE_CODE(412), "Precondition Failed" },
  { COAP_RESPONSE_CODE(413), "Request Entity Too Large" },
  { COAP_RESPONSE_CODE(415), "Unsupported Content-Format" },
  { COAP_RESPONSE_CODE(500), "Internal Server Error" },
  { COAP_RESPONSE_CODE(501), "Not Implemented" },
  { COAP_RESPONSE_CODE(502), "Bad Gateway" },
  { COAP_RESPONSE_CODE(503), "Service Unavailable" },
  { COAP_RESPONSE_CODE(504), "Gateway Timeout" },
  { COAP_RESPONSE_CODE(505), "Proxying Not Supported" },
  { 0, NULL }			/* end marker */
};

char *
coap_response_phrase(unsigned char code) {
  int i;
  for (i = 0; coap_error[i].code; ++i) {
    if (coap_error[i].code == code)
      return coap_error[i].phrase;
  }
  return NULL;
}
#endif

/**
 * Advances *optp to next option if still in PDU. This function 
 * returns the number of bytes opt has been advanced or @c 0
 * on error.
 */
static size_t
next_option_safe(coap_opt_t **optp, size_t *length, coap_option_t* option) {
  size_t optsize;

  assert(optp);
  assert(*optp); 
  assert(length);

  optsize = coap_opt_parse(*optp, *length, option);
  if (optsize) {
    assert(optsize <= *length);

    *optp += optsize;
    *length -= optsize;
  }

  return optsize;
}

int
coap_pdu_parse(unsigned char *data, size_t length, coap_pdu_t *pdu) {
  return coap_pdu_parse2(data, length, pdu, COAP_UDP);
}

int
coap_pdu_parse2(unsigned char *data, size_t length, coap_pdu_t *pdu,
                coap_transport_t transport) {
  assert(data);
  assert(pdu);

  if (pdu->max_size < length) {
    debug("insufficient space to store parsed PDU\n");
    return -1;
  }

  unsigned int headerSize = 0;

  if (COAP_UDP == transport) {
    headerSize = sizeof(coap_hdr_t);
  }
#ifdef WITH_TCP
  else {
    headerSize = coap_get_tcp_header_length_for_transport(transport);
  }
#endif

  if (length < headerSize) {
    debug("discarded invalid PDU\n");
  }

  coap_opt_t *opt = NULL;
  unsigned int tokenLength = 0;
#ifdef WITH_TCP
  switch (transport) {
    case COAP_UDP:
      break;
    case COAP_TCP:
      for (size_t i = 0 ; i < headerSize ; i++) {
        pdu->transport_hdr->tcp.header_data[i] = data[i];
      }

      tokenLength = data[0] & 0x0f;
      opt = (unsigned char *) (&(pdu->transport_hdr->tcp) + 1) + tokenLength;
      break;
    case COAP_TCP_8BIT:
      for (size_t i = 0 ; i < headerSize ; i++) {
        pdu->transport_hdr->tcp_8bit.header_data[i] = data[i];
      }

      tokenLength = data[0] & 0x0f;
      opt = (unsigned char *) (&(pdu->transport_hdr->tcp_8bit))
              + tokenLength + COAP_TCP_HEADER_8_BIT;
      break;
    case COAP_TCP_16BIT:
      for (size_t i = 0 ; i < headerSize ; i++) {
        pdu->transport_hdr->tcp_16bit.header_data[i] = data[i];
      }

      tokenLength = data[0] & 0x0f;
      opt = (unsigned char *) (&(pdu->transport_hdr->tcp_16bit) + 1) + tokenLength;
      break;
    case COAP_TCP_32BIT:
      for (size_t i = 0 ; i < headerSize ; i++) {
        pdu->transport_hdr->tcp_32bit.header_data[i] = data[i];
      }

      tokenLength = data[0] & 0x0f;
      opt = ((unsigned char *) &(pdu->transport_hdr->tcp_32bit)) +
              headerSize + tokenLength;
      break;
    default:
      printf("it has wrong type\n");
  }
#endif
  pdu->length = length;

  if (COAP_UDP == transport) {
    pdu->transport_hdr->udp.version = data[0] >> 6;
    pdu->transport_hdr->udp.type = (data[0] >> 4) & 0x03;
    pdu->transport_hdr->udp.token_length = data[0] & 0x0f;
    pdu->transport_hdr->udp.code = data[1];
    pdu->data = NULL;

    tokenLength = pdu->transport_hdr->udp.token_length;

    /* sanity checks */
    if (pdu->transport_hdr->udp.code == 0) {
      if (length != headerSize || tokenLength) {
        debug("coap_pdu_parse2: empty message is not empty\n");
        goto discard;
      }
    }

    if (length < headerSize + tokenLength || tokenLength > 8) {
      debug("coap_pdu_parse2: invalid Token\n");
      goto discard;
    }

    memcpy(&pdu->transport_hdr->udp.id, data + 2, 2);

    /* Finally calculate beginning of data block and thereby check integrity
     * of the PDU structure. */

    /* append data (including the Token) to pdu structure */
    memcpy(&(pdu->transport_hdr->udp) + 1, data + headerSize, length - headerSize);

    /* skip header + token */
    length -= (tokenLength + headerSize);
    opt = (unsigned char *) (&(pdu->transport_hdr->udp) + 1) + tokenLength;
  }
#ifdef WITH_TCP
  else { // common for tcp header setting
    pdu->data = NULL;

    if (length < headerSize + tokenLength || tokenLength > 8) {
      debug("coap_pdu_parse2: invalid Token\n");
      goto discard;
    }
    /* Finally calculate beginning of data block and thereby check integrity
     * of the PDU structure. */

    /* append data (including the Token) to pdu structure */
    memcpy(((unsigned char *) pdu->hdr) + headerSize,
           data + headerSize, length - headerSize);

<<<<<<< HEAD
    /* skip header + token */
    length -= (tokenLength + headerSize);
  }
=======
  /* Append data (including the Token) to pdu structure, if any. */
  if (length > sizeof(coap_hdr_t)) {
    memcpy(pdu->hdr + 1, data + sizeof(coap_hdr_t), length - sizeof(coap_hdr_t));
  }
  pdu->length = length;
 
  /* Finally calculate beginning of data block and thereby check integrity
   * of the PDU structure. */
>>>>>>> fa524860
#endif

  while (length && *opt != COAP_PAYLOAD_START) {
    coap_option_t option;
    memset(&option, 0, sizeof(coap_option_t));
    if (!next_option_safe(&opt, (size_t *) &length, &option)) {
      debug("coap_pdu_parse2: drop\n");
      goto discard;
    }
  }

  /* end of packet or start marker */
  if (length) {
    assert(*opt == COAP_PAYLOAD_START);
    opt++;
    length--;

    if (!length) {
      debug("coap_pdu_parse: message ending in payload start marker\n");
      goto discard;
    }

    debug("set data to %p (pdu ends at %p)\n", (unsigned char *)opt, 
	  (unsigned char *)pdu->hdr + pdu->length);
    pdu->data = (unsigned char *)opt;
  }

  return 1;

 discard:
  return 0;
}<|MERGE_RESOLUTION|>--- conflicted
+++ resolved
@@ -919,11 +919,11 @@
     memcpy(((unsigned char *) pdu->hdr) + headerSize,
            data + headerSize, length - headerSize);
 
-<<<<<<< HEAD
     /* skip header + token */
     length -= (tokenLength + headerSize);
   }
-=======
+#endif
+
   /* Append data (including the Token) to pdu structure, if any. */
   if (length > sizeof(coap_hdr_t)) {
     memcpy(pdu->hdr + 1, data + sizeof(coap_hdr_t), length - sizeof(coap_hdr_t));
@@ -932,8 +932,6 @@
  
   /* Finally calculate beginning of data block and thereby check integrity
    * of the PDU structure. */
->>>>>>> fa524860
-#endif
 
   while (length && *opt != COAP_PAYLOAD_START) {
     coap_option_t option;
