--- conflicted
+++ resolved
@@ -10,11 +10,10 @@
 
 #if !defined(WITH_LWIP) && !defined(WITH_CONTIKI)
 #include <assert.h>
-<<<<<<< HEAD
+#ifdef HAVE_ARPA_INET_H
+#include <arpa/inet.h>
+#endif
 #ifdef HAVE_NETINET_IN_H
-=======
-#include <arpa/inet.h>
->>>>>>> fa524860
 #include <netinet/in.h>
 #endif
 #ifdef HAVE_SYS_SOCKET_H
@@ -50,9 +49,6 @@
  return 0;
 }
 
-<<<<<<< HEAD
-#else /* WITH_LWIP || WITH_CONTIKI */
-=======
 int coap_is_mcast(const coap_address_t *a) {
   if (!a)
     return 0;
@@ -68,7 +64,6 @@
  return 0;
 }
 #else /* WITH_POSIX */
->>>>>>> fa524860
 
 /* make compilers happy that do not like empty modules */
 COAP_STATIC_INLINE void dummy()
