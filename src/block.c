--- conflicted
+++ resolved
@@ -51,13 +51,9 @@
   assert(block);
   memset(block, 0, sizeof(coap_block_t));
 
-<<<<<<< HEAD
   if (pdu && (option = coap_check_option(pdu, type, &opt_iter)) != NULL) {
-=======
-  if (pdu && (option = coap_check_option(pdu, type, &opt_iter))) {
     unsigned int num;
 
->>>>>>> fa524860
     block->szx = COAP_OPT_BLOCK_SZX(option);
     if (COAP_OPT_BLOCK_MORE(option))
       block->m = 1;
