/* net.c -- CoAP network interface
 *
 * Copyright (C) 2010--2016 Olaf Bergmann <bergmann@tzi.org>
 *
 * This file is part of the CoAP library libcoap. Please see
 * README for terms of use. 
 */

#include "coap_config.h"

#include <ctype.h>
#include <stdio.h>
#include <errno.h>
#ifdef HAVE_LIMITS_H
#include <limits.h>
#endif
#ifdef HAVE_UNISTD_H
#include <unistd.h>
#elif HAVE_SYS_UNISTD_H
#include <sys/unistd.h>
#endif
#ifdef HAVE_SYS_TYPES_H
#include <sys/types.h>
#endif
#ifdef HAVE_SYS_SOCKET_H
#include <sys/socket.h>
#endif
#ifdef HAVE_NETINET_IN_H
#include <netinet/in.h>
#endif
#ifdef HAVE_ARPA_INET_H
#include <arpa/inet.h>
#endif
#ifdef HAVE_WS2TCPIP_H
#include <ws2tcpip.h>
#endif

#include "coap_dtls.h"

#ifdef WITH_LWIP
#include <lwip/pbuf.h>
#include <lwip/udp.h>
#include <lwip/timers.h>
#endif

<<<<<<< HEAD
#include "libcoap.h"
=======
#include "utlist.h"
>>>>>>> 25863042
#include "debug.h"
#include "mem.h"
#include "str.h"
#include "async.h"
#include "resource.h"
#include "option.h"
#include "encode.h"
#include "block.h"
#include "net.h"

/**
 * @defgroup cc Rate Control
 * The transmission parameters for CoAP rate control ("Congestion
 * Control" in stream-oriented protocols) are defined in
 * https://tools.ietf.org/html/rfc7252#section-4.8
 * @{
 */

#ifndef COAP_DEFAULT_ACK_TIMEOUT
/**
 * Number of seconds when to expect an ACK or a response to an
 * outstanding CON message.
 */
#define COAP_DEFAULT_ACK_TIMEOUT  2 /* see RFC 7252, Section 4.8 */
#endif

#ifndef COAP_DEFAULT_ACK_RANDOM_FACTOR
/**
 * A factor that is used to randomize the wait time before a message
 * is retransmitted to prevent synchronization effects.
 */
#define COAP_DEFAULT_ACK_RANDOM_FACTOR  1.5 /* see RFC 7252, Section 4.8 */
#endif

#ifndef COAP_DEFAULT_MAX_RETRANSMIT
/**
 * Number of message retransmissions before message sending is stopped
 */
#define COAP_DEFAULT_MAX_RETRANSMIT  4 /* see RFC 7252, Section 4.8 */
#endif

#ifndef COAP_DEFAULT_NSTART
/**
 * The number of simultaneous outstanding interactions that a client
 * maintains to a given server.
 */
#define COAP_DEFAULT_NSTART 1 /* see RFC 7252, Section 4.8 */
#endif

/** @} */

/**
 * The number of bits for the fractional part of ACK_TIMEOUT and
 * ACK_RANDOM_FACTOR. Must be less or equal 8.
 */
#define FRAC_BITS 6

/**
 * The maximum number of bits for fixed point integers that are used
 * for retransmission time calculation. Currently this must be @c 8.
 */
#define MAX_BITS 8

#if FRAC_BITS > 8
#error FRAC_BITS must be less or equal 8
#endif

/** creates a Qx.frac from fval */
#define Q(frac,fval) ((unsigned short)(((1 << (frac)) * (fval))))

/** creates a Qx.FRAC_BITS from COAP_DEFAULT_ACK_RANDOM_FACTOR */
#define ACK_RANDOM_FACTOR					\
  Q(FRAC_BITS, COAP_DEFAULT_ACK_RANDOM_FACTOR)

/** creates a Qx.FRAC_BITS from COAP_DEFAULT_ACK_TIMEOUT */
#define ACK_TIMEOUT Q(FRAC_BITS, COAP_DEFAULT_ACK_TIMEOUT)

#if !defined(WITH_LWIP) && !defined(WITH_CONTIKI)

time_t clock_offset = 0;

COAP_STATIC_INLINE coap_queue_t *
coap_malloc_node(void) {
  return (coap_queue_t *)coap_malloc_type(COAP_NODE, sizeof(coap_queue_t));
}

COAP_STATIC_INLINE void
coap_free_node(coap_queue_t *node) {
  coap_free_type(COAP_NODE, node);
}
#endif /* !defined(WITH_LWIP) && !defined(WITH_CONTIKI) */
#ifdef WITH_LWIP

#include <lwip/memp.h>

static void coap_retransmittimer_execute(void *arg);
static void coap_retransmittimer_restart(coap_context_t *ctx);

COAP_STATIC_INLINE coap_queue_t *
coap_malloc_node() {
	return (coap_queue_t *)memp_malloc(MEMP_COAP_NODE);
}

COAP_STATIC_INLINE void
coap_free_node(coap_queue_t *node) {
	memp_free(MEMP_COAP_NODE, node);
}

#endif /* WITH_LWIP */
#ifdef WITH_CONTIKI
# ifndef DEBUG
#  define DEBUG DEBUG_PRINT
# endif /* DEBUG */

#include "mem.h"
#include "net/ip/uip-debug.h"

clock_time_t clock_offset = 0;

#define UIP_IP_BUF   ((struct uip_ip_hdr *)&uip_buf[UIP_LLH_LEN])
#define UIP_UDP_BUF  ((struct uip_udp_hdr *)&uip_buf[UIP_LLIPH_LEN])

void coap_resources_init();

unsigned char initialized = 0;
coap_context_t the_coap_context;

PROCESS(coap_retransmit_process, "message retransmit process");

COAP_STATIC_INLINE coap_queue_t *
coap_malloc_node() {
  return (coap_queue_t *)coap_malloc_type(COAP_NODE, 0);
}

COAP_STATIC_INLINE void
coap_free_node(coap_queue_t *node) {
  coap_free_type(COAP_NODE, node);
}
#endif /* WITH_CONTIKI */

unsigned int
coap_adjust_basetime(coap_context_t *ctx, coap_tick_t now) {
  unsigned int result = 0;
  coap_tick_diff_t delta = now - ctx->sendqueue_basetime;

  if (ctx->sendqueue) {
    /* delta < 0 means that the new time stamp is before the old. */
    if (delta <= 0) {
      ctx->sendqueue->t -= delta;
    } else {
      /* This case is more complex: The time must be advanced forward,
       * thus possibly leading to timed out elements at the queue's
       * start. For every element that has timed out, its relative
       * time is set to zero and the result counter is increased. */

      coap_queue_t *q = ctx->sendqueue;
      coap_tick_t t = 0;
      while (q && (t + q->t < (coap_tick_t)delta)) {
	t += q->t;
	q->t = 0;
	result++;
	q = q->next;
      }

      /* finally adjust the first element that has not expired */
      if (q) {
	q->t = (coap_tick_t)delta - t;
      }
    }
  }

  /* adjust basetime */
  ctx->sendqueue_basetime += delta;

  return result;
}

int
coap_insert_node(coap_queue_t **queue, coap_queue_t *node) {
  coap_queue_t *p, *q;
  if ( !queue || !node )
    return 0;

  /* set queue head if empty */
  if ( !*queue ) {
    *queue = node;
    return 1;
  }

  /* replace queue head if PDU's time is less than head's time */
  q = *queue;
  if (node->t < q->t) {
    node->next = q;
    *queue = node;
    q->t -= node->t;		/* make q->t relative to node->t */
    return 1;
  }

  /* search for right place to insert */
  do {
    node->t -= q->t;		/* make node-> relative to q->t */
    p = q;
    q = q->next;
  } while (q && q->t <= node->t);

  /* insert new item */
  if (q) {
    q->t -= node->t;		/* make q->t relative to node->t */
  }
  node->next = q;
  p->next = node;
  return 1;
}

int
coap_delete_node(coap_queue_t *node) {
  if ( !node )
    return 0;

  coap_delete_pdu(node->pdu);
  coap_free_node(node);

  return 1;
}

void
coap_delete_all(coap_queue_t *queue) {
  if ( !queue )
    return;

  coap_delete_all( queue->next );
  coap_delete_node( queue );
}

coap_queue_t *
coap_new_node(void) {
  coap_queue_t *node;
  node = coap_malloc_node();

  if ( ! node ) {
#ifndef NDEBUG
    coap_log(LOG_WARNING, "coap_new_node: malloc\n");
#endif
    return NULL;
  }

  memset(node, 0, sizeof(*node));
  return node;
}

coap_queue_t *
coap_peek_next( coap_context_t *context ) {
  if ( !context || !context->sendqueue )
    return NULL;

  return context->sendqueue;
}

coap_queue_t *
coap_pop_next( coap_context_t *context ) {
  coap_queue_t *next;

  if ( !context || !context->sendqueue )
    return NULL;

  next = context->sendqueue;
  context->sendqueue = context->sendqueue->next;
  if (context->sendqueue) {
    context->sendqueue->t += next->t;
  }
  next->next = NULL;
  return next;
}

#ifdef COAP_DEFAULT_WKC_HASHKEY
/** Checks if @p Key is equal to the pre-defined hash key for.well-known/core. */
#define is_wkc(Key)							\
  (memcmp((Key), COAP_DEFAULT_WKC_HASHKEY, sizeof(coap_key_t)) == 0)
#else
/* Implements a singleton to store a hash key for the .wellknown/core
 * resources. */
int
is_wkc(coap_key_t k) {
  static coap_key_t wkc;
  static unsigned char _initialized = 0;
  if (!_initialized) {
    _initialized = coap_hash_path((unsigned char *)COAP_DEFAULT_URI_WELLKNOWN, 
				 sizeof(COAP_DEFAULT_URI_WELLKNOWN) - 1, wkc);
  }
  return memcmp(k, wkc, sizeof(coap_key_t)) == 0;
}
#endif

void
coap_detach_endpoint(coap_endpoint_t *endpoint) {
  if (endpoint->context != NULL) {
    LL_DELETE(endpoint->context->endpoint, endpoint);
    endpoint->context = NULL;
  }
}

void
coap_attach_endpoint(coap_context_t *ctx, coap_endpoint_t *endpoint) {
  coap_detach_endpoint(endpoint);
  endpoint->context = ctx;
  LL_PREPEND(ctx->endpoint, endpoint);
}

coap_context_t *
coap_new_context(
  const coap_address_t *listen_addr) {
  coap_context_t *c;

<<<<<<< HEAD
  if (!listen_addr) {
    coap_log(LOG_EMERG, "no listen address specified\n");
    return NULL;
  }
#ifdef WITH_CONTIKI
  if (initialized)
    return NULL;
#endif /* WITH_CONTIKI */
#ifndef WITH_CONTIKI
  c = coap_malloc_type(COAP_CONTEXT, sizeof(coap_context_t));
#endif /* not WITH_CONTIKI */

  coap_clock_init();
#if defined(WITH_LWIP)
  prng_init(LWIP_RAND());
#elif defined(WITH_CONTIKI)
  prng_init((ptrdiff_t)listen_addr ^ clock_offset);
#elif !defined(_WIN32)
  prng_init((unsigned long)listen_addr ^ clock_offset);
#endif
=======
  if (initialized)
    return NULL;
#endif /* WITH_CONTIKI */

  coap_clock_init();
#ifdef WITH_LWIP
  coap_prng_init(LWIP_RAND());
#endif /* WITH_LWIP */
#if defined (WITH_CONTIKI) || defined (WITH_POSIX)
  coap_prng_init((void *)((unsigned long)listen_addr ^ clock_offset));
#endif /* WITH_CONTIKI || WITH_POSIX */
>>>>>>> 25863042

#ifndef WITH_CONTIKI
  if (!c) {
#ifndef NDEBUG
    coap_log(LOG_EMERG, "coap_init: malloc:\n");
#endif
    return NULL;
  }
#endif /* not WITH_CONTIKI */
#ifdef WITH_CONTIKI
  coap_resources_init();
  coap_memory_init();

  c = &the_coap_context;
  initialized = 1;
#endif /* WITH_CONTIKI */

  memset(c, 0, sizeof( coap_context_t ) );

  c->keystore = coap_new_keystore();
  c->dtls_context = coap_dtls_new_context(c);
  if (!c->keystore || !c->dtls_context) {
    coap_log(LOG_EMERG, "coap_init: no DTLS context available\n");
    coap_free_context(c);
    return NULL;
  }

  /* initialize message id */
  coap_prng((unsigned char *)&c->message_id, sizeof(unsigned short));

<<<<<<< HEAD
  c->endpoint = coap_new_endpoint(listen_addr, COAP_ENDPOINT_NOSEC);
  if (c->endpoint == NULL) {
    goto onerror;
=======
  if (listen_addr) {
    coap_attach_endpoint(c, coap_new_endpoint(listen_addr, COAP_ENDPOINT_NOSEC));
    if (c->endpoint == NULL) {
      goto onerror;
    }
>>>>>>> 25863042
  }
#ifdef WITH_LWIP
  c->endpoint->context = c;
#endif

<<<<<<< HEAD
#if !defined(WITH_LWIP) && !defined(WITH_CONTIKI)
  c->sockfd = c->endpoint->handle.fd;
#endif

#if !defined(WITH_LWIP)
=======
#if defined(WITH_POSIX) || defined(WITH_CONTIKI)
>>>>>>> 25863042
  c->network_send = coap_network_send;
  c->network_read = coap_network_read;
#endif

#ifdef WITH_CONTIKI
  process_start(&coap_retransmit_process, (char *)c);

  PROCESS_CONTEXT_BEGIN(&coap_retransmit_process);
#ifndef WITHOUT_OBSERVE
  etimer_set(&c->notify_timer, COAP_RESOURCE_CHECK_TIME * COAP_TICKS_PER_SECOND);
#endif /* WITHOUT_OBSERVE */
  /* the retransmit timer must be initialized to some large value */
  etimer_set(&the_coap_context.retransmit_timer, 0xFFFF);
  PROCESS_CONTEXT_END(&coap_retransmit_process);
#endif /* WITH_CONTIKI */

  return c;

 onerror:
  coap_free_type(COAP_CONTEXT, c);
  return NULL;
}

void
coap_set_app_data(coap_context_t *ctx, void *app_data) {
  assert(ctx);
  ctx->app = app_data;
}

void *
coap_get_app_data(coap_context_t *ctx) {
  assert(ctx);
  return ctx->app;
}

void
coap_free_context(coap_context_t *context) {
  coap_endpoint_t *ep, *tmp;

  if (!context)
    return;

  coap_delete_all(context->sendqueue);

#ifdef WITH_LWIP
  context->sendqueue = NULL;
  coap_retransmittimer_restart(context);
#endif

  coap_delete_all_resources(context);

  coap_dtls_free_context(context->dtls_context);
  coap_free_keystore(context->keystore);

  LL_FOREACH_SAFE(context->endpoint, ep, tmp) {
    coap_free_endpoint(ep);
  }

#ifndef WITH_CONTIKI
  coap_free_type(COAP_CONTEXT, context);
#endif/* not WITH_CONTIKI */
#ifdef WITH_CONTIKI
  memset(&the_coap_context, 0, sizeof(coap_context_t));
  initialized = 0;
#endif /* WITH_CONTIKI */
}

int
coap_option_check_critical(coap_context_t *ctx, 
			   coap_pdu_t *pdu,
			   coap_opt_filter_t unknown) {

  coap_opt_iterator_t opt_iter;
  int ok = 1;
  
  coap_option_iterator_init(pdu, &opt_iter, COAP_OPT_ALL);

  while (coap_option_next(&opt_iter)) {

    /* The following condition makes use of the fact that
     * coap_option_getb() returns -1 if type exceeds the bit-vector
     * filter. As the vector is supposed to be large enough to hold
     * the largest known option, we know that everything beyond is
     * bad.
     */
    if (opt_iter.type & 0x01) {
      /* first check the built-in critical options */
      switch (opt_iter.type) {
      case COAP_OPTION_IF_MATCH:
      case COAP_OPTION_URI_HOST:
      case COAP_OPTION_IF_NONE_MATCH:
      case COAP_OPTION_URI_PORT:
      case COAP_OPTION_URI_PATH:
      case COAP_OPTION_URI_QUERY:
      case COAP_OPTION_ACCEPT:
      case COAP_OPTION_PROXY_URI:
      case COAP_OPTION_PROXY_SCHEME:
      case COAP_OPTION_BLOCK2:
      case COAP_OPTION_BLOCK1:
	break;
      default:
	if (coap_option_filter_get(ctx->known_options, opt_iter.type) <= 0) {
	  debug("unknown critical option %d\n", opt_iter.type);
	  ok = 0;

	  /* When opt_iter.type is beyond our known option range,
	   * coap_option_filter_set() will return -1 and we are safe to leave
	   * this loop. */
	  if (coap_option_filter_set(unknown, opt_iter.type) == -1) {
	    break;
	  }
	}
      }
    }
  }

  return ok;
}

void
coap_transaction_id(const coap_address_t *peer, const coap_pdu_t *pdu, 
		    coap_tid_t *id) {
  coap_key_t h;

  memset(h, 0, sizeof(coap_key_t));

  /* Compare the transport address. */

#if !defined(WITH_LWIP) && !defined(WITH_CONTIKI)
  switch (peer->addr.sa.sa_family) {
  case AF_INET:
    coap_hash((const unsigned char *)&peer->addr.sin.sin_port,
	      sizeof(peer->addr.sin.sin_port), h);
    coap_hash((const unsigned char *)&peer->addr.sin.sin_addr,
	      sizeof(peer->addr.sin.sin_addr), h);
    break;
  case AF_INET6:
    coap_hash((const unsigned char *)&peer->addr.sin6.sin6_port,
	      sizeof(peer->addr.sin6.sin6_port), h);
    coap_hash((const unsigned char *)&peer->addr.sin6.sin6_addr,
	      sizeof(peer->addr.sin6.sin6_addr), h);
    break;
  default:
    return;
  }
#else /* !defined(WITH_LWIP) && !defined(WITH_CONTIKI) */
    /* FIXME: with lwip, we can do better */
    coap_hash((const unsigned char *)&peer->port, sizeof(peer->port), h);
    coap_hash((const unsigned char *)&peer->addr, sizeof(peer->addr), h);  
#endif /* !defined(WITH_LWIP) && !defined(WITH_CONTIKI) */

  coap_hash((const unsigned char *)&pdu->hdr->id, sizeof(unsigned short), h);

  *id = (((h[0] << 8) | h[1]) ^ ((h[2] << 8) | h[3])) & INT_MAX;
}

coap_tid_t
coap_send_ack(coap_context_t *context, 
	      const coap_endpoint_t *local_interface,
	      const coap_address_t *dst,
	      coap_pdu_t *request) {
  coap_pdu_t *response;
  coap_tid_t result = COAP_INVALID_TID;

  if (request && request->hdr->type == COAP_MESSAGE_CON) {
    response = coap_pdu_init(COAP_MESSAGE_ACK, 0, request->hdr->id, 
			     sizeof(coap_pdu_t)); 
    if (response) {
      result = coap_send(context, local_interface, dst, response);
      coap_delete_pdu(response);
    }
  }
  return result;
}

<<<<<<< HEAD
#if !defined(WITH_LWIP)
=======
static int
is_dtls(const coap_endpoint_t *endpoint) {
  return (endpoint->flags & COAP_ENDPOINT_DTLS) != 0;
}

#if defined(WITH_POSIX) || defined(WITH_CONTIKI)
>>>>>>> 25863042
static coap_tid_t
coap_send_impl(coap_context_t *context, 
	       const coap_endpoint_t *local_interface,
	       const coap_address_t *dst,
	       coap_pdu_t *pdu) {
  ssize_t bytes_written;
  coap_tid_t id = COAP_INVALID_TID;

  if ( !context || !dst || !pdu )
    return id;

  /* Do not send error responses for requests that were received via
   * IP multicast. 
   * FIXME: If No-Response option indicates interest, these responses
   *        must not be dropped. */
  if (coap_is_mcast(&local_interface->addr) &&
      COAP_RESPONSE_CLASS(pdu->hdr->code) > 2) {
    return COAP_DROPPED_RESPONSE;
  }

  /* Pass to DTLS module for sending if local_interface is for secure
   * communication. */
  if (is_dtls(local_interface)) {
    struct coap_dtls_session_t *session;

    session = coap_dtls_get_session(context, local_interface, dst);
    if (session == NULL) {
      coap_log(LOG_WARNING, "coap_send: no DTLS session available\n");
      goto finish;
    } else {
      bytes_written = coap_dtls_send(context, session, pdu);
      /* If coap_dtls_send() has returned a negative value we need to
       * output a custom error message. Otherwise, we end this branch
       * to create a valid transaction id. */
      if (bytes_written < 0) {
        coap_log(LOG_WARNING, "coap_send: error sending data over DTLS\n");
        goto finish;
      }
    }
  } else {
    bytes_written = context->network_send(context, local_interface, dst,
                                          (unsigned char *)pdu->hdr, pdu->length);
  }

  if (bytes_written >= 0) {
    coap_transaction_id(dst, pdu, &id);
  } else {
#if defined(HAVE_WINSOCK2_H)
  	char *szErrorMsg = NULL;
	FormatMessage( FORMAT_MESSAGE_ALLOCATE_BUFFER | FORMAT_MESSAGE_FROM_SYSTEM | FORMAT_MESSAGE_IGNORE_INSERTS, NULL, (DWORD)WSAGetLastError(), MAKELANGID( LANG_NEUTRAL, SUBLANG_DEFAULT ), (LPSTR)&szErrorMsg, 0, NULL );
    coap_log(LOG_CRIT, "coap_send_impl: %s\n", szErrorMsg);
	LocalFree( szErrorMsg );
#else
    coap_log(LOG_CRIT, "coap_send_impl: %s\n", strerror(errno));
#endif
  }

 finish:
  return id;
}
#else /* !defined(WITH_LWIP) */
coap_tid_t
coap_send_impl(coap_context_t *context,
	       const coap_endpoint_t *local_interface,
	       const coap_address_t *dst,
	       coap_pdu_t *pdu) {
  coap_tid_t id = COAP_INVALID_TID;

  if ( !context || !dst || !pdu )
  {
    return id;
  }

  /* FIXME: we can't check this here with the existing infrastructure, but we
   * should actually check that the pdu is not held by anyone but us. the
   * respective pbuf is already exclusively owned by the pdu. */

  pbuf_realloc(pdu->pbuf, pdu->length);

  coap_transaction_id(dst, pdu, &id);

  udp_sendto(context->endpoint->pcb, pdu->pbuf,
			&dst->addr, dst->port);

  return id;
}
#endif /* !defined(WITH_LWIP) */

coap_tid_t 
coap_send(coap_context_t *context, 
	  const coap_endpoint_t *local_interface,
	  const coap_address_t *dst, 
	  coap_pdu_t *pdu) {

  return coap_send_impl(context, local_interface, dst, pdu);
}

coap_tid_t
coap_send_error(coap_context_t *context, 
		coap_pdu_t *request,
		const coap_endpoint_t *local_interface,
		const coap_address_t *dst,
		unsigned char code,
		coap_opt_filter_t opts) {
  coap_pdu_t *response;
  coap_tid_t result = COAP_INVALID_TID;

  assert(request);
  assert(dst);

  response = coap_new_error_response(request, code, opts);
  if (response) {
    result = coap_send(context, local_interface, dst, response);
    coap_delete_pdu(response);
  }
  
  return result;
}

coap_tid_t
coap_send_message_type(coap_context_t *context, 
		       const coap_endpoint_t *local_interface,
		       const coap_address_t *dst, 
		       coap_pdu_t *request,
		       unsigned char type) {
  coap_pdu_t *response;
  coap_tid_t result = COAP_INVALID_TID;

  if (request) {
    response = coap_pdu_init(type, 0, request->hdr->id, sizeof(coap_pdu_t)); 
    if (response) {
      result = coap_send(context, local_interface, dst, response);
      coap_delete_pdu(response);
    }
  }
  return result;
}

/**
 * Calculates the initial timeout based on the global CoAP transmission
 * parameters ACK_TIMEOUT, ACK_RANDOM_FACTOR, and COAP_TICKS_PER_SECOND.
 * The calculation requires ACK_TIMEOUT and ACK_RANDOM_FACTOR to be in
 * Qx.FRAC_BITS fixed point notation, whereas the passed parameter @p r
 * is interpreted as the fractional part of a Q0.MAX_BITS random value.
 *
 * @param r  random value as fractional part of a Q0.MAX_BITS fixed point
 *           value
 * @return   COAP_TICKS_PER_SECOND * ACK_TIMEOUT * (1 + (ACK_RANDOM_FACTOR - 1) * r)
 */
COAP_STATIC_INLINE unsigned int
calc_timeout(unsigned char r) {
  unsigned int result;

  /* The integer 1.0 as a Qx.FRAC_BITS */
#define FP1 Q(FRAC_BITS, 1)

  /* rounds val up and right shifts by frac positions */
#define SHR_FP(val,frac) (((val) + (1 << ((frac) - 1))) >> (frac))

  /* Inner term: multiply ACK_RANDOM_FACTOR by Q0.MAX_BITS[r] and
   * make the result a rounded Qx.FRAC_BITS */
  result = SHR_FP((ACK_RANDOM_FACTOR - FP1) * r, MAX_BITS);

  /* Add 1 to the inner term and multiply with ACK_TIMEOUT, then
   * make the result a rounded Qx.FRAC_BITS */
  result = SHR_FP(((result + FP1) * ACK_TIMEOUT), FRAC_BITS);

  /* Multiply with COAP_TICKS_PER_SECOND to yield system ticks
   * (yields a Qx.FRAC_BITS) and shift to get an integer */
  return SHR_FP((COAP_TICKS_PER_SECOND * result), FRAC_BITS);

#undef FP1
#undef SHR_FP
}

coap_tid_t
coap_send_confirmed(coap_context_t *context, 
		    const coap_endpoint_t *local_interface,
		    const coap_address_t *dst,
		    coap_pdu_t *pdu) {
  coap_queue_t *node;
  coap_tick_t now;
  unsigned char r;

  node = coap_new_node();
  if (!node) {
    debug("coap_send_confirmed: insufficient memory\n");
    return COAP_INVALID_TID;
  }

  node->id = coap_send_impl(context, local_interface, dst, pdu);
  if (COAP_INVALID_TID == node->id) {
    debug("coap_send_confirmed: error sending pdu\n");
    coap_free_node(node);
    return COAP_INVALID_TID;
  }
  
  coap_prng((unsigned char *)&r,sizeof(r));

  /* add timeout in range [ACK_TIMEOUT...ACK_TIMEOUT * ACK_RANDOM_FACTOR] */
  node->timeout = calc_timeout(r);

  node->local_if = *local_interface;
  memcpy(&node->remote, dst, sizeof(coap_address_t));
  node->pdu = pdu;

  /* Set timer for pdu retransmission. If this is the first element in
   * the retransmission queue, the base time is set to the current
   * time and the retransmission time is node->timeout. If there is
   * already an entry in the sendqueue, we must check if this node is
   * to be retransmitted earlier. Therefore, node->timeout is first
   * normalized to the base time and then inserted into the queue with
   * an adjusted relative time.
   */
  coap_ticks(&now);
  if (context->sendqueue == NULL) {
    node->t = node->timeout;
    context->sendqueue_basetime = now;
  } else {
    /* make node->t relative to context->sendqueue_basetime */
    node->t = (now - context->sendqueue_basetime) + node->timeout;
  }

  coap_insert_node(&context->sendqueue, node);

#ifdef WITH_LWIP
  if (node == context->sendqueue) /* don't bother with timer stuff if there are earlier retransmits */
    coap_retransmittimer_restart(context);
#endif

#ifdef WITH_CONTIKI
  {			    /* (re-)initialize retransmission timer */
    coap_queue_t *nextpdu;

    nextpdu = coap_peek_next(context);
    assert(nextpdu);		/* we have just inserted a node */

    /* must set timer within the context of the retransmit process */
    PROCESS_CONTEXT_BEGIN(&coap_retransmit_process);
    etimer_set(&context->retransmit_timer, nextpdu->t);
    PROCESS_CONTEXT_END(&coap_retransmit_process);
  }
#endif /* WITH_CONTIKI */

  return node->id;
}

coap_tid_t
coap_retransmit(coap_context_t *context, coap_queue_t *node) {
  if (!context || !node)
    return COAP_INVALID_TID;

  /* re-initialize timeout when maximum number of retransmissions are not reached yet */
  if (node->retransmit_cnt < COAP_DEFAULT_MAX_RETRANSMIT) {
    node->retransmit_cnt++;
    node->t = node->timeout << node->retransmit_cnt;
    coap_insert_node(&context->sendqueue, node);
#ifdef WITH_LWIP
    if (node == context->sendqueue) /* don't bother with timer stuff if there are earlier retransmits */
      coap_retransmittimer_restart(context);
#endif

    debug("** retransmission #%d of transaction %d\n",
	  node->retransmit_cnt, ntohs(node->pdu->hdr->id));

    node->id = coap_send_impl(context, &node->local_if, 
			      &node->remote, node->pdu);
    return node->id;
  }

  /* no more retransmissions, remove node from system */

#ifndef WITH_CONTIKI
  debug("** removed transaction %d\n", ntohl(node->id));
#endif

#ifndef WITHOUT_OBSERVE
  /* Check if subscriptions exist that should be canceled after
     COAP_MAX_NOTIFY_FAILURES */
  if (node->pdu->hdr->code >= 64) {
    str token = { 0, NULL };

    token.length = node->pdu->hdr->token_length;
    token.s = node->pdu->hdr->token;

    coap_handle_failed_notify(context, &node->remote, &token);
  }
#endif /* WITHOUT_OBSERVE */

  /* And finally delete the node */
  coap_delete_node( node );
  return COAP_INVALID_TID;
}

void coap_dispatch(coap_context_t *context, coap_queue_t *rcvd);

<<<<<<< HEAD
#ifndef WITH_LWIP
/* WITH_LWIP, this is handled by coap_recv in a different way */
=======
#ifdef WITH_LWIP
>>>>>>> 25863042
int
coap_read(coap_context_t *ctx) {
  return -1;
}
#else /* WITH_LWIP */

static int
coap_read_endpoint(coap_context_t *ctx, coap_endpoint_t *endpoint) {
  ssize_t bytes_read = -1;
  coap_packet_t *packet;
  int result = -1;		/* the value to be returned */

  bytes_read = ctx->network_read(endpoint, &packet);

<<<<<<< HEAD
  bytes_read = ctx->network_read(ctx->endpoint, &packet);

  if ( bytes_read < 0 ) {
    warn("coap_read: recvfrom");
  } else {
    result = coap_handle_message(ctx, packet);
=======
  if (bytes_read < 0) {
    warn("coap_read: recvfrom");
  } else {
    if (bytes_read > 0) {
      unsigned char *data;
      size_t data_len;
      coap_address_t remote;

      coap_packet_get_memmapped(packet, &data, &data_len);
      coap_packet_copy_source(packet, &remote);

      if (is_dtls(endpoint)) {
        result = coap_dtls_handle_message(ctx, endpoint, &remote, data, data_len);
      } else {
        result = coap_handle_message(ctx, endpoint, &remote, data, data_len);
      }
    }
>>>>>>> 25863042
  }

  coap_free_packet(packet);

  return result;
}
#endif /* not WITH_LWIP */

int
coap_read(coap_context_t *ctx) {
  coap_endpoint_t *ep, *tmp;
  int result = -1;

  /* If we have more than one endpoint, the result does not really
   * help with anything, so we set it simply to the last return value
   * retrieved from coap_read_endpoint(). */
  LL_FOREACH_SAFE(ctx->endpoint, ep, tmp) {
    if ((ep->flags & COAP_ENDPOINT_HAS_DATA) != 0) {
      result = coap_read_endpoint(ctx, ep);
    }
  }

  return result;
}
#endif /* WITH_LWIP */

int
coap_handle_message(coap_context_t *ctx,
                    const coap_endpoint_t *local_interface,
		    const coap_address_t *remote,
		    unsigned char *msg, size_t msg_len) {
  coap_queue_t *node;

  /* the negated result code */
  enum result_t { RESULT_OK, RESULT_ERR_EARLY, RESULT_ERR };
  int result = RESULT_ERR_EARLY;

  if (msg_len < sizeof(coap_hdr_t)) {
    debug("coap_handle_message: discarded invalid frame\n" );
    goto error_early;
  }

  /* check version identifier */
  if (((*msg >> 6) & 0x03) != COAP_DEFAULT_VERSION) {
    debug("coap_handle_message: unknown protocol version %d\n", (*msg >> 6) & 0x03);
    goto error_early;
  }

  node = coap_new_node();
  if (!node) {
    goto error_early;
  }

  /* from this point, the result code indicates that */
  result = RESULT_ERR;
  
#ifdef WITH_LWIP
  node->pdu = coap_pdu_from_pbuf(coap_packet_extract_pbuf(packet));
#else
  node->pdu = coap_pdu_init(0, 0, 0, msg_len);
#endif
  if (!node->pdu) {
    goto error;
  }

  if (!coap_pdu_parse(msg, msg_len, node->pdu)) {
    warn("discard malformed PDU\n");
    goto error;
  }

  coap_ticks(&node->t);

  node->local_if = *local_interface;
  node->remote = *remote;

  /* and add new node to receive queue */
  coap_transaction_id(&node->remote, node->pdu, &node->id);

#ifndef NDEBUG
  if (LOG_DEBUG <= coap_get_log_level()) {
#ifndef INET6_ADDRSTRLEN
#define INET6_ADDRSTRLEN 40
#endif
    /** @FIXME get debug to work again **
    unsigned char addr[INET6_ADDRSTRLEN+8], localaddr[INET6_ADDRSTRLEN+8];
    if (coap_print_addr(remote, addr, INET6_ADDRSTRLEN+8) &&
	coap_print_addr(&packet->dst, localaddr, INET6_ADDRSTRLEN+8) )
      debug("** received %d bytes from %s on interface %s:\n",
	    (int)msg_len, addr, localaddr);
    
	    */
    coap_show_pdu(node->pdu);
  }
#endif

  coap_dispatch(ctx, node);
  return -RESULT_OK;

 error:
  /* FIXME: send back RST? */
  coap_delete_node(node);
  return -result;

 error_early:
  return -result;
}

int
coap_remove_from_queue(coap_queue_t **queue, coap_tid_t id, coap_queue_t **node) {
  coap_queue_t *p, *q;

  if ( !queue || !*queue)
    return 0;

  /* replace queue head if PDU's time is less than head's time */

  if ( id == (*queue)->id ) { /* found transaction */
    *node = *queue;
    *queue = (*queue)->next;
    if (*queue) {	  /* adjust relative time of new queue head */
      (*queue)->t += (*node)->t;
    }
    (*node)->next = NULL;
    /* coap_delete_node( q ); */
    debug("*** removed transaction %u\n", id);
    return 1;
  }

  /* search transaction to remove (only first occurence will be removed) */
  q = *queue;
  do {
    p = q;
    q = q->next;
  } while ( q && id != q->id );

  if ( q ) {			/* found transaction */
    p->next = q->next;
    if (p->next) {		/* must update relative time of p->next */
      p->next->t += q->t;
    }
    q->next = NULL;
    *node = q;
    /* coap_delete_node( q ); */
    debug("*** removed transaction %u\n", id);
    return 1;
  }

  return 0;

}

COAP_STATIC_INLINE int
token_match(const unsigned char *a, size_t alen, 
	    const unsigned char *b, size_t blen) {
  return alen == blen && (alen == 0 || memcmp(a, b, alen) == 0);
}

void
coap_cancel_all_messages(coap_context_t *context, const coap_address_t *dst,
			 const unsigned char *token, size_t token_length) {
  /* cancel all messages in sendqueue that are for dst 
   * and use the specified token */
  coap_queue_t *p, *q;
  
  while (context->sendqueue && 
	 coap_address_equals(dst, &context->sendqueue->remote) &&
	 token_match(token, token_length, 
		     context->sendqueue->pdu->hdr->token, 
		     context->sendqueue->pdu->hdr->token_length)) {
    q = context->sendqueue; 
    context->sendqueue = q->next;
    debug("**** removed transaction %d\n", ntohs(q->pdu->hdr->id));
    coap_delete_node(q);
  }

  if (!context->sendqueue)
    return;

  p = context->sendqueue;
  q = p->next;
  
  /* when q is not NULL, it does not match (dst, token), so we can skip it */
  while (q) {
    if (coap_address_equals(dst, &q->remote) &&
	token_match(token, token_length,
		    q->pdu->hdr->token, q->pdu->hdr->token_length)) {
      p->next = q->next;
      debug("**** removed transaction %d\n", ntohs(q->pdu->hdr->id));
      coap_delete_node(q);
      q = p->next;
    } else {
      p = q;
      q = q->next;
    }
  }
}

coap_queue_t *
coap_find_transaction(coap_queue_t *queue, coap_tid_t id) {
  while (queue && queue->id != id)
    queue = queue->next;

  return queue;
}

coap_pdu_t *
coap_new_error_response(coap_pdu_t *request, unsigned char code, 
			coap_opt_filter_t opts) {
  coap_opt_iterator_t opt_iter;
  coap_pdu_t *response;
  size_t size = sizeof(coap_hdr_t) + request->hdr->token_length;
  unsigned char type;
  coap_opt_t *option;
  unsigned short opt_type = 0;	/* used for calculating delta-storage */

#if COAP_ERROR_PHRASE_LENGTH > 0
  char *phrase = coap_response_phrase(code);

  /* Need some more space for the error phrase and payload start marker */
  if (phrase)
    size += strlen(phrase) + 1;
#endif

  assert(request);

  /* cannot send ACK if original request was not confirmable */
  type = request->hdr->type == COAP_MESSAGE_CON 
    ? COAP_MESSAGE_ACK
    : COAP_MESSAGE_NON;

  /* Estimate how much space we need for options to copy from
   * request. We always need the Token, for 4.02 the unknown critical
   * options must be included as well. */
  coap_option_clrb(opts, COAP_OPTION_CONTENT_TYPE); /* we do not want this */

  coap_option_iterator_init(request, &opt_iter, opts);

  /* Add size of each unknown critical option. As known critical
     options as well as elective options are not copied, the delta
     value might grow.
   */
  while((option = coap_option_next(&opt_iter))) {
    unsigned short delta = opt_iter.type - opt_type;
    /* calculate space required to encode (opt_iter.type - opt_type) */
    if (delta < 13) {
      size++;
    } else if (delta < 269) {
      size += 2;
    } else {
      size += 3;
    }

    /* add coap_opt_length(option) and the number of additional bytes
     * required to encode the option length */
    
    size += coap_opt_length(option);
    switch (*option & 0x0f) {
    case 0x0e:
      size++;
      /* fall through */
    case 0x0d:
      size++;
      break;
    default:
      ;
    }

    opt_type = opt_iter.type;
  }

  /* Now create the response and fill with options and payload data. */
  response = coap_pdu_init(type, code, request->hdr->id, size);
  if (response) {
    /* copy token */
    if (!coap_add_token(response, request->hdr->token_length, 
			request->hdr->token)) {
      debug("cannot add token to error response\n");
      coap_delete_pdu(response);
      return NULL;
    }

    /* copy all options */
    coap_option_iterator_init(request, &opt_iter, opts);
    while ((option = coap_option_next(&opt_iter))) {
      coap_add_option(response, opt_iter.type,
                      COAP_OPT_LENGTH(option),
                      COAP_OPT_VALUE(option));
    }

#if COAP_ERROR_PHRASE_LENGTH > 0
    /* note that diagnostic messages do not need a Content-Format option. */
    if (phrase)
      coap_add_data(response, (unsigned int)strlen(phrase), (unsigned char *)phrase);
#endif
  }

  return response;
}

/**
 * Quick hack to determine the size of the resource description for
 * .well-known/core.
 */
COAP_STATIC_INLINE size_t
get_wkc_len(coap_context_t *context, coap_opt_t *query_filter) {
  unsigned char buf[1];
  size_t len = 0;

  if (coap_print_wellknown(context, buf, &len, UINT_MAX, query_filter)
      & COAP_PRINT_STATUS_ERROR) {
    warn("cannot determine length of /.well-known/core\n");
    return 0;
  }

  debug("get_wkc_len: coap_print_wellknown() returned %zu\n", len);

  return len;
}

#define SZX_TO_BYTES(SZX) ((size_t)(1 << ((SZX) + 4)))

coap_pdu_t *
coap_wellknown_response(coap_context_t *context, coap_pdu_t *request) {
  coap_pdu_t *resp;
  coap_opt_iterator_t opt_iter;
  size_t len, wkc_len;
  unsigned char buf[2];
  int result = 0;
  int need_block2 = 0;	   /* set to 1 if Block2 option is required */
  coap_block_t block;
  coap_opt_t *query_filter;
  size_t offset = 0;

  resp = coap_pdu_init(request->hdr->type == COAP_MESSAGE_CON 
		       ? COAP_MESSAGE_ACK 
		       : COAP_MESSAGE_NON,
		       COAP_RESPONSE_CODE(205),
		       request->hdr->id, COAP_MAX_PDU_SIZE);
  if (!resp) {
    debug("coap_wellknown_response: cannot create PDU\n");
    return NULL;
  }
  
  if (!coap_add_token(resp, request->hdr->token_length, request->hdr->token)) {
    debug("coap_wellknown_response: cannot add token\n");
    goto error;
  }

  query_filter = coap_check_option(request, COAP_OPTION_URI_QUERY, &opt_iter);
  wkc_len = get_wkc_len(context, query_filter);

  /* The value of some resources is undefined and get_wkc_len will return 0.*/
  if (wkc_len == 0){
    debug("coap_wellknown_response: undefined resource\n");
    /* set error code 4.00 Bad Request*/
    resp->hdr->code = COAP_RESPONSE_CODE(400);
    resp->length = sizeof(coap_hdr_t) + resp->hdr->token_length;
    return resp;
  }

  /* check whether the request contains the Block2 option */
  if (coap_get_block(request, COAP_OPTION_BLOCK2, &block)) {
    debug("create block\n");
    offset = block.num << (block.szx + 4);
    if (block.szx > 6) {  /* invalid, MUST lead to 4.00 Bad Request */
      resp->hdr->code = COAP_RESPONSE_CODE(400);
      return resp;
    } else if (block.szx > COAP_MAX_BLOCK_SZX) {
      block.szx = COAP_MAX_BLOCK_SZX;
      block.num = (unsigned int)(offset >> (block.szx + 4));
    }

    need_block2 = 1;
  }

  /* Check if there is sufficient space to add Content-Format option 
   * and data. We do this before adding the Content-Format option to
   * avoid sending error responses with that option but no actual
   * content. */
  if (resp->max_size <= (size_t)resp->length + 3) {
    debug("coap_wellknown_response: insufficient storage space\n");
    goto error;
  }

  /* Add Content-Format. As we have checked for available storage,
   * nothing should go wrong here. */
  assert(coap_encode_var_bytes(buf, 
		    COAP_MEDIATYPE_APPLICATION_LINK_FORMAT) == 1);
  coap_add_option(resp, COAP_OPTION_CONTENT_FORMAT,
		  coap_encode_var_bytes(buf, 
			COAP_MEDIATYPE_APPLICATION_LINK_FORMAT), buf);

  /* check if Block2 option is required even if not requested */
  if (!need_block2 && (resp->max_size - (size_t)resp->length < wkc_len)) {
    assert(resp->length <= resp->max_size);
    const size_t payloadlen = resp->max_size - resp->length;
    /* yes, need block-wise transfer */
    block.num = 0;
    block.m = 0;      /* the M bit is set by coap_write_block_opt() */
    block.szx = COAP_MAX_BLOCK_SZX;
    while (payloadlen < SZX_TO_BYTES(block.szx)) {
      if (block.szx == 0) {
	debug("coap_wellknown_response: message to small even for szx == 0\n");
	goto error;
      } else {
	block.szx--;
      }
    }

    need_block2 = 1;
  }

  /* write Block2 option if necessary */
  if (need_block2) {
    if (coap_write_block_opt(&block, COAP_OPTION_BLOCK2, resp, wkc_len) < 0) {
      debug("coap_wellknown_response: cannot add Block2 option\n");
      goto error;
    }
  }

  /* Manually set payload of response to let print_wellknown() write,
   * into our buffer without copying data. */

  resp->data = (unsigned char *)resp->hdr + resp->length;
  *resp->data = COAP_PAYLOAD_START;
  resp->data++;
  resp->length++;
  len = need_block2 ? SZX_TO_BYTES(block.szx) : resp->max_size - resp->length;

  result = coap_print_wellknown(context, resp->data, &len, offset, query_filter);
  if ((result & COAP_PRINT_STATUS_ERROR) != 0) {
    debug("coap_print_wellknown failed\n");
    goto error;
  }
  
  unsigned int new_resp_length = resp->length + COAP_PRINT_OUTPUT_LENGTH(result);
  if (new_resp_length > USHRT_MAX)
  {
      debug("coap_print_wellknown failed - print result too large\n");
      goto error;
  }

  resp->length = (unsigned short)new_resp_length;
  return resp;

 error:
  /* set error code 5.03 and remove all options and data from response */
  resp->hdr->code = COAP_RESPONSE_CODE(503);
  resp->length = sizeof(coap_hdr_t) + resp->hdr->token_length;
  return resp;
}

/**
 * This function cancels outstanding messages for the remote peer and
 * token specified in @p sent. Any observation relationship for
 * sent->remote and the token are removed. Calling this function is
 * required when receiving an RST message (usually in response to a
 * notification) or a GET request with the Observe option set to 1.
 *
 * This function returns @c 0 when the token is unknown with this
 * peer, or a value greater than zero otherwise.
 */
static int
coap_cancel(coap_context_t *context, const coap_queue_t *sent) {
#ifndef WITHOUT_OBSERVE
  str token = { 0, NULL };
  int num_cancelled = 0;    /* the number of observers cancelled */

  /* remove observer for this resource, if any 
   * get token from sent and try to find a matching resource. Uh!
   */

  COAP_SET_STR(&token, sent->pdu->hdr->token_length, sent->pdu->hdr->token);

  RESOURCES_ITER(context->resources, r) {
    num_cancelled += coap_delete_observer(r, &sent->remote, &token);
    coap_cancel_all_messages(context, &sent->remote, token.s, token.length);
  }

  return num_cancelled;
#else /* WITOUT_OBSERVE */  
  return 0;
#endif /* WITOUT_OBSERVE */  
}

/**
 * Internal flags to control the treatment of responses (specifically
 * in presence of the No-Response option).
 */
enum respond_t { RESPONSE_DEFAULT, RESPONSE_DROP, RESPONSE_SEND };

/**
 * Checks for No-Response option in given @p request and
 * returns @c 1 if @p response should be suppressed
 * according to RFC 7967.
 * 
 * The value of the No-Response option is encoded as
 * follows:
 *
 *  +-------+-----------------------+-----------------------------------+
 *  | Value | Binary Representation |          Description              |
 *  +-------+-----------------------+-----------------------------------+
 *  |   0   |      <empty>          | Interested in all responses.      |
 *  +-------+-----------------------+-----------------------------------+
 *  |   2   |      00000010         | Not interested in 2.xx responses. |
 *  +-------+-----------------------+-----------------------------------+
 *  |   8   |      00001000         | Not interested in 4.xx responses. |
 *  +-------+-----------------------+-----------------------------------+
 *  |  16   |      00010000         | Not interested in 5.xx responses. |
 *  +-------+-----------------------+-----------------------------------+
 *
 * @param request  The CoAP request to check for the No-Response option.
 *                 This parameter must not be NULL.
 * @param response The response that is potentially suppressed.
 *                 This parameter must not be NULL.
 * @return RESPONSE_DEFAULT when no special treatment is requested,
 *         RESPONSE_DROP    when the response must be discarded, or
 *         RESPONSE_SEND    when the response must be sent.
 */
static enum respond_t
no_response(coap_pdu_t *request, coap_pdu_t *response) {
  coap_opt_t *nores;
  coap_opt_iterator_t opt_iter;
  unsigned int val = 0;

  assert(request);
  assert(response);

  if (COAP_RESPONSE_CLASS(response->hdr->code) > 0) {
    nores = coap_check_option(request, COAP_OPTION_NORESPONSE, &opt_iter);

    if (nores) {
      val = coap_decode_var_bytes(coap_opt_value(nores), coap_opt_length(nores));

      /* The response should be dropped when the bit corresponding to
       * the response class is set (cf. table in funtion
       * documentation). When a No-Response option is present and the
       * bit is not set, the sender explicitly indicates interest in
       * this response. */
      if (((1 << (COAP_RESPONSE_CLASS(response->hdr->code) - 1)) & val) > 0) {
        return RESPONSE_DROP;
      } else {
        return RESPONSE_SEND;
      }
    }
  }

  /* Default behavior applies when we are not dealing with a response
   * (class == 0) or the request did not contain a No-Response option.
   */
  return RESPONSE_DEFAULT;
}

#define WANT_WKC(Pdu,Key)					\
  (((Pdu)->hdr->code == COAP_REQUEST_GET) && is_wkc(Key))

static void
handle_request(coap_context_t *context, coap_queue_t *node) {      
  coap_method_handler_t h = NULL;
  coap_pdu_t *response = NULL;
  coap_opt_filter_t opt_filter;
  coap_resource_t *resource;
  coap_key_t key;
  /* The respond field indicates whether a response must be treated
   * specially due to a No-Response option that declares disinterest
   * or interest in a specific response class. DEFAULT indicates that
   * No-Response has not been specified. */
  enum respond_t respond = RESPONSE_DEFAULT;

  coap_option_filter_clear(opt_filter);
  
  /* try to find the resource from the request URI */
  coap_hash_request_uri(node->pdu, key);
  resource = coap_get_resource_from_key(context, key);
  
  if (!resource) {
    /* The resource was not found. Check if the request URI happens to
     * be the well-known URI. In that case, we generate a default
     * response, otherwise, we return 4.04 */

    if (is_wkc(key)) {	/* request for .well-known/core */
      if (node->pdu->hdr->code == COAP_REQUEST_GET) { /* GET */
	info("create default response for %s\n", COAP_DEFAULT_URI_WELLKNOWN);
	response = coap_wellknown_response(context, node->pdu);
      } else {
        debug("method not allowed for .well-known/core\n");
	response = coap_new_error_response(node->pdu, COAP_RESPONSE_CODE(405), 
					   opt_filter);
      }
    } else { /* request for any another resource, return 4.04 */

      debug("request for unknown resource 0x%02x%02x%02x%02x, return 4.04\n",
            key[0], key[1], key[2], key[3]);
      response =
        coap_new_error_response(node->pdu, COAP_RESPONSE_CODE(404),
                                opt_filter);
    }
      
    if (response
        && (no_response(node->pdu, response) != RESPONSE_DROP)
        && (coap_send(context, &node->local_if,
                      &node->remote, response) == COAP_INVALID_TID)) {
      warn("cannot send response for transaction %u\n", node->id);
    }
    coap_delete_pdu(response);
    response = NULL;

    return;
  }
  
  /* the resource was found, check if there is a registered handler */
  if ((size_t)node->pdu->hdr->code - 1 <
      sizeof(resource->handler)/sizeof(coap_method_handler_t))
    h = resource->handler[node->pdu->hdr->code - 1];
  
  if (h) {
    debug("call custom handler for resource 0x%02x%02x%02x%02x\n", 
	  key[0], key[1], key[2], key[3]);
    response = coap_pdu_init(node->pdu->hdr->type == COAP_MESSAGE_CON 
			     ? COAP_MESSAGE_ACK
			     : COAP_MESSAGE_NON,
			     0, node->pdu->hdr->id, COAP_MAX_PDU_SIZE);
    
    /* Implementation detail: coap_add_token() immediately returns 0
       if response == NULL */
    if (coap_add_token(response, node->pdu->hdr->token_length,
		       node->pdu->hdr->token)) {
      str token = { node->pdu->hdr->token_length, node->pdu->hdr->token };
      coap_opt_iterator_t opt_iter;
      coap_opt_t *observe = NULL;
      int observe_action = COAP_OBSERVE_CANCEL;

      /* check for Observe option */
      if (resource->observable) {
	observe = coap_check_option(node->pdu, COAP_OPTION_OBSERVE, &opt_iter);
	if (observe) {
	  observe_action =
	    coap_decode_var_bytes(coap_opt_value(observe),
				  coap_opt_length(observe));
	 
	  if ((observe_action & COAP_OBSERVE_CANCEL) == 0) {
	    coap_subscription_t *subscription;

	    coap_log(LOG_DEBUG, "create new subscription\n");
	    subscription = coap_add_observer(resource, &node->local_if, 
					     &node->remote, &token);
	    if (subscription) {
	      coap_touch_observer(context, &node->remote, &token);
	    }
	  } else {
            coap_log(LOG_DEBUG, "removed observer\n");
            coap_delete_observer(resource,  &node->remote, &token);
          }
	}
      }

      h(context, resource, &node->local_if, &node->remote,
	node->pdu, &token, response);

      respond = no_response(node->pdu, response);
      if (respond != RESPONSE_DROP) {
        if (observe && (COAP_RESPONSE_CLASS(response->hdr->code) > 2)) {
          coap_log(LOG_DEBUG, "removed observer\n");
          coap_delete_observer(resource,  &node->remote, &token);
        }

      /* If original request contained a token, and the registered
       * application handler made no changes to the response, then
       * this is an empty ACK with a token, which is a malformed
       * PDU */
      if ((response->hdr->type == COAP_MESSAGE_ACK)
	  && (response->hdr->code == 0)) {
	/* Remove token from otherwise-empty acknowledgment PDU */
	response->hdr->token_length = 0;
	response->length = sizeof(coap_hdr_t);
      }

      if ((respond == RESPONSE_SEND)
          || /* RESPOND_DEFAULT */
          (response->hdr->type != COAP_MESSAGE_NON ||
           (response->hdr->code >= 64
            && !coap_mcast_interface(&node->local_if)))) {

	if (coap_send(context, &node->local_if, 
		      &node->remote, response) == COAP_INVALID_TID) {
	  debug("cannot send response for message %d\n", node->pdu->hdr->id);
	  }
      }
      }
      coap_delete_pdu(response);
      response = NULL;
    } else {
      warn("cannot generate response\r\n");
    }
  } else {
    if (WANT_WKC(node->pdu, key)) {
      debug("create default response for %s\n", COAP_DEFAULT_URI_WELLKNOWN);
      response = coap_wellknown_response(context, node->pdu);
      debug("have wellknown response %p\n", (void *)response);
    } else
      response = coap_new_error_response(node->pdu, COAP_RESPONSE_CODE(405), 
					 opt_filter);

    if (response && (no_response(node->pdu, response) != RESPONSE_DROP)) {
      if (coap_send(context, &node->local_if, &node->remote,
                    response) == COAP_INVALID_TID) {
        debug("cannot send response for transaction %u\n", node->id);
      }
    }
    coap_delete_pdu(response);
    response = NULL;
  }

  assert(response == NULL);
}

COAP_STATIC_INLINE void
handle_response(coap_context_t *context, 
		coap_queue_t *sent, coap_queue_t *rcvd) {

  coap_send_ack(context, &rcvd->local_if, &rcvd->remote, rcvd->pdu);
  
  /* In a lossy context, the ACK of a separate response may have
   * been lost, so we need to stop retransmitting requests with the
   * same token.
   */
  coap_cancel_all_messages(context, &rcvd->remote,
			   rcvd->pdu->hdr->token, 
			   rcvd->pdu->hdr->token_length);

  /* Call application-specific response handler when available. */
  if (context->response_handler) {
    context->response_handler(context, &rcvd->local_if,
			      &rcvd->remote, sent ? sent->pdu : NULL, 
			      rcvd->pdu, rcvd->id);
  }
}

void
coap_dispatch(coap_context_t *context, coap_queue_t *rcvd) {
  coap_queue_t *sent = NULL;
  coap_pdu_t *response;
  coap_opt_filter_t opt_filter;

  if (!context)
    return;

  memset(opt_filter, 0, sizeof(coap_opt_filter_t));

  {
    /* version has been checked in coap_handle_message() */
    /* if ( rcvd->pdu->hdr->version != COAP_DEFAULT_VERSION ) { */
    /*   debug("dropped packet with unknown version %u\n", rcvd->pdu->hdr->version); */
    /*   goto cleanup; */
    /* } */
    
    switch (rcvd->pdu->hdr->type) {
    case COAP_MESSAGE_ACK:
      /* find transaction in sendqueue to stop retransmission */
      coap_remove_from_queue(&context->sendqueue, rcvd->id, &sent);

      if (rcvd->pdu->hdr->code == 0)
	goto cleanup;

      /* if sent code was >= 64 the message might have been a 
       * notification. Then, we must flag the observer to be alive
       * by setting obs->fail_cnt = 0. */
      if (sent && COAP_RESPONSE_CLASS(sent->pdu->hdr->code) == 2) {
        const str token =
          {sent->pdu->hdr->token_length, sent->pdu->hdr->token};
        coap_touch_observer(context, &sent->remote, &token);
      }
      break;

    case COAP_MESSAGE_RST :
      /* We have sent something the receiver disliked, so we remove
       * not only the transaction but also the subscriptions we might
       * have. */

#ifndef WITH_CONTIKI
      coap_log(LOG_ALERT, "got RST for message %u\n", ntohs(rcvd->pdu->hdr->id));
#else /* WITH_CONTIKI */
      coap_log(LOG_ALERT, "got RST for message %u\n", uip_ntohs(rcvd->pdu->hdr->id));
#endif /* WITH_CONTIKI */

      /* find transaction in sendqueue to stop retransmission */
      coap_remove_from_queue(&context->sendqueue, rcvd->id, &sent);

      if (sent)
	coap_cancel(context, sent);
      goto cleanup;

    case COAP_MESSAGE_NON :	/* check for unknown critical options */
      if (coap_option_check_critical(context, rcvd->pdu, opt_filter) == 0)
	goto cleanup;
      break;

    case COAP_MESSAGE_CON :	/* check for unknown critical options */
      if (coap_option_check_critical(context, rcvd->pdu, opt_filter) == 0) {

	/* FIXME: send response only if we have received a request. Otherwise, 
	 * send RST. */
	response = 
	  coap_new_error_response(rcvd->pdu, COAP_RESPONSE_CODE(402), opt_filter);

	if (!response)
	  warn("coap_dispatch: cannot create error response\n");
	else {
	  if (coap_send(context, &rcvd->local_if, &rcvd->remote, response) 
	      == COAP_INVALID_TID) {
	    warn("coap_dispatch: error sending response\n");
	  }
          coap_delete_pdu(response);
	}	 
	
	goto cleanup;
      }
    default: break;
    }
   
    /* Pass message to upper layer if a specific handler was
     * registered for a request that should be handled locally. */
    if (COAP_MESSAGE_IS_REQUEST(rcvd->pdu->hdr))
	  handle_request(context, rcvd);
    else if (COAP_MESSAGE_IS_RESPONSE(rcvd->pdu->hdr))
	  handle_response(context, sent, rcvd);
    else {
	  debug("dropped message with invalid code (%d.%02d)\n",
	        COAP_RESPONSE_CLASS(rcvd->pdu->hdr->code),
	        rcvd->pdu->hdr->code & 0x1f);

	  if (!coap_is_mcast(&rcvd->local_if.addr)) {
	    coap_send_message_type(context, &rcvd->local_if, &rcvd->remote,
				 rcvd->pdu, COAP_MESSAGE_RST);
	  }
    }
    
  cleanup:
    coap_delete_node(sent);
    coap_delete_node(rcvd);
  }
}

int
coap_handle_event(coap_context_t *context, coap_event_t event, void *data) {
  coap_log(LOG_DEBUG, "*** EVENT: 0x%04x\n", event);

  if (context->handle_event) {
    return context->handle_event(context, event, data);
  } else {
    return 0;
  }
}

int
coap_can_exit( coap_context_t *context ) {
  return !context || (context->sendqueue == NULL);
}

void coap_startup(void) {
#if defined(HAVE_WINSOCK2_H)
  WORD wVersionRequested = MAKEWORD( 2, 2 );
  WSADATA wsaData;
  WSAStartup( wVersionRequested, &wsaData );
#endif
}

void coap_cleanup(void) {
#if defined(HAVE_WINSOCK2_H)
  WSACleanup();
#endif
}

#ifdef WITH_CONTIKI

/*---------------------------------------------------------------------------*/
/* CoAP message retransmission */
/*---------------------------------------------------------------------------*/
PROCESS_THREAD(coap_retransmit_process, ev, data)
{
  coap_tick_t now;
  coap_queue_t *nextpdu;

  PROCESS_BEGIN();

  debug("Started retransmit process\r\n");

  while(1) {
    PROCESS_YIELD();
    if (ev == PROCESS_EVENT_TIMER) {
      if (etimer_expired(&the_coap_context.retransmit_timer)) {
	
	nextpdu = coap_peek_next(&the_coap_context);
	
	coap_ticks(&now);
	while (nextpdu && nextpdu->t <= now) {
	  coap_retransmit(&the_coap_context, coap_pop_next(&the_coap_context));
	  nextpdu = coap_peek_next(&the_coap_context);
	}

	/* need to set timer to some value even if no nextpdu is available */
	etimer_set(&the_coap_context.retransmit_timer, 
		   nextpdu ? nextpdu->t - now : 0xFFFF);
      } 
#ifndef WITHOUT_OBSERVE
      if (etimer_expired(&the_coap_context.notify_timer)) {
	coap_check_notify(&the_coap_context);
	etimer_reset(&the_coap_context.notify_timer);
      }
#endif /* WITHOUT_OBSERVE */
    }
  }
  
  PROCESS_END();
}
/*---------------------------------------------------------------------------*/

#endif /* WITH_CONTIKI */

#ifdef WITH_LWIP
/* FIXME: retransmits that are not required any more due to incoming packages
 * do *not* get cleared at the moment, the wakeup when the transmission is due
 * is silently accepted. this is mainly due to the fact that the required
 * checks are similar in two places in the code (when receiving ACK and RST)
 * and that they cause more than one patch chunk, as it must be first checked
 * whether the sendqueue item to be dropped is the next one pending, and later
 * the restart function has to be called. nothing insurmountable, but it can
 * also be implemented when things have stabilized, and the performance
 * penality is minimal
 *
 * also, this completely ignores COAP_RESOURCE_CHECK_TIME.
 * */

static void coap_retransmittimer_execute(void *arg)
{
	coap_context_t *ctx = (coap_context_t*)arg;
	coap_tick_t now;
	coap_tick_t elapsed;
	coap_queue_t *nextinqueue;

	ctx->timer_configured = 0;

	coap_ticks(&now);

	elapsed = now - ctx->sendqueue_basetime; /* that's positive for sure, and unless we haven't been called for a complete wrapping cycle, did not wrap */

	nextinqueue = coap_peek_next(ctx);
	while (nextinqueue != NULL)
	{
		if (nextinqueue->t > elapsed) {
			nextinqueue->t -= elapsed;
			break;
		} else {
			elapsed -= nextinqueue->t;
			coap_retransmit(ctx, coap_pop_next(ctx));
			nextinqueue = coap_peek_next(ctx);
		}
	}

	ctx->sendqueue_basetime = now;

	coap_retransmittimer_restart(ctx);
}

static void coap_retransmittimer_restart(coap_context_t *ctx)
{
	coap_tick_t now, elapsed, delay;

	if (ctx->timer_configured)
	{
		printf("clearing\n");
		sys_untimeout(coap_retransmittimer_execute, (void*)ctx);
		ctx->timer_configured = 0;
	}
	if (ctx->sendqueue != NULL)
	{
		coap_ticks(&now);
		elapsed = now - ctx->sendqueue_basetime;
		if (ctx->sendqueue->t >= elapsed) {
			delay = ctx->sendqueue->t - elapsed;
		} else {
			/* a strange situation, but not completely impossible.
			 *
			 * this happens, for example, right after
			 * coap_retransmittimer_execute, when a retransmission
			 * was *just not yet* due, and the clock ticked before
			 * our coap_ticks was called.
			 *
			 * not trying to retransmit anything now, as it might
			 * cause uncontrollable recursion; let's just try again
			 * with the next main loop run.
			 * */
			delay = 0;
		}

		printf("scheduling for %d ticks\n", delay);
		sys_timeout(delay, coap_retransmittimer_execute, (void*)ctx);
		ctx->timer_configured = 1;
	}
}
#endif<|MERGE_RESOLUTION|>--- conflicted
+++ resolved
@@ -35,19 +35,15 @@
 #include <ws2tcpip.h>
 #endif
 
-#include "coap_dtls.h"
-
 #ifdef WITH_LWIP
 #include <lwip/pbuf.h>
 #include <lwip/udp.h>
 #include <lwip/timers.h>
 #endif
 
-<<<<<<< HEAD
 #include "libcoap.h"
-=======
+#include "coap_dtls.h"
 #include "utlist.h"
->>>>>>> 25863042
 #include "debug.h"
 #include "mem.h"
 #include "str.h"
@@ -361,11 +357,6 @@
   const coap_address_t *listen_addr) {
   coap_context_t *c;
 
-<<<<<<< HEAD
-  if (!listen_addr) {
-    coap_log(LOG_EMERG, "no listen address specified\n");
-    return NULL;
-  }
 #ifdef WITH_CONTIKI
   if (initialized)
     return NULL;
@@ -382,19 +373,6 @@
 #elif !defined(_WIN32)
   prng_init((unsigned long)listen_addr ^ clock_offset);
 #endif
-=======
-  if (initialized)
-    return NULL;
-#endif /* WITH_CONTIKI */
-
-  coap_clock_init();
-#ifdef WITH_LWIP
-  coap_prng_init(LWIP_RAND());
-#endif /* WITH_LWIP */
-#if defined (WITH_CONTIKI) || defined (WITH_POSIX)
-  coap_prng_init((void *)((unsigned long)listen_addr ^ clock_offset));
-#endif /* WITH_CONTIKI || WITH_POSIX */
->>>>>>> 25863042
 
 #ifndef WITH_CONTIKI
   if (!c) {
@@ -414,42 +392,28 @@
 
   memset(c, 0, sizeof( coap_context_t ) );
 
-  c->keystore = coap_new_keystore();
   c->dtls_context = coap_dtls_new_context(c);
-  if (!c->keystore || !c->dtls_context) {
+  if (!c->dtls_context) {
     coap_log(LOG_EMERG, "coap_init: no DTLS context available\n");
     coap_free_context(c);
     return NULL;
   }
 
   /* initialize message id */
-  coap_prng((unsigned char *)&c->message_id, sizeof(unsigned short));
-
-<<<<<<< HEAD
-  c->endpoint = coap_new_endpoint(listen_addr, COAP_ENDPOINT_NOSEC);
-  if (c->endpoint == NULL) {
-    goto onerror;
-=======
+  prng((unsigned char *)&c->message_id, sizeof(unsigned short));
+
   if (listen_addr) {
-    coap_attach_endpoint(c, coap_new_endpoint(listen_addr, COAP_ENDPOINT_NOSEC));
-    if (c->endpoint == NULL) {
+    coap_endpoint_t *endpoint = coap_new_endpoint(listen_addr, COAP_ENDPOINT_NOSEC);
+    if (endpoint == NULL) {
       goto onerror;
     }
->>>>>>> 25863042
-  }
 #ifdef WITH_LWIP
-  c->endpoint->context = c;
-#endif
-
-<<<<<<< HEAD
-#if !defined(WITH_LWIP) && !defined(WITH_CONTIKI)
-  c->sockfd = c->endpoint->handle.fd;
-#endif
+    endpoint->context = c;
+#endif
+    coap_attach_endpoint(c, endpoint);
+  }
 
 #if !defined(WITH_LWIP)
-=======
-#if defined(WITH_POSIX) || defined(WITH_CONTIKI)
->>>>>>> 25863042
   c->network_send = coap_network_send;
   c->network_read = coap_network_read;
 #endif
@@ -502,7 +466,6 @@
   coap_delete_all_resources(context);
 
   coap_dtls_free_context(context->dtls_context);
-  coap_free_keystore(context->keystore);
 
   LL_FOREACH_SAFE(context->endpoint, ep, tmp) {
     coap_free_endpoint(ep);
@@ -625,16 +588,12 @@
   return result;
 }
 
-<<<<<<< HEAD
-#if !defined(WITH_LWIP)
-=======
 static int
 is_dtls(const coap_endpoint_t *endpoint) {
   return (endpoint->flags & COAP_ENDPOINT_DTLS) != 0;
 }
 
-#if defined(WITH_POSIX) || defined(WITH_CONTIKI)
->>>>>>> 25863042
+#if !defined(WITH_LWIP)
 static coap_tid_t
 coap_send_impl(coap_context_t *context, 
 	       const coap_endpoint_t *local_interface,
@@ -728,7 +687,6 @@
 	  const coap_endpoint_t *local_interface,
 	  const coap_address_t *dst, 
 	  coap_pdu_t *pdu) {
-
   return coap_send_impl(context, local_interface, dst, pdu);
 }
 
@@ -832,7 +790,7 @@
     return COAP_INVALID_TID;
   }
   
-  coap_prng((unsigned char *)&r,sizeof(r));
+  prng((unsigned char *)&r,sizeof(r));
 
   /* add timeout in range [ACK_TIMEOUT...ACK_TIMEOUT * ACK_RANDOM_FACTOR] */
   node->timeout = calc_timeout(r);
@@ -931,12 +889,8 @@
 
 void coap_dispatch(coap_context_t *context, coap_queue_t *rcvd);
 
-<<<<<<< HEAD
 #ifndef WITH_LWIP
 /* WITH_LWIP, this is handled by coap_recv in a different way */
-=======
-#ifdef WITH_LWIP
->>>>>>> 25863042
 int
 coap_read(coap_context_t *ctx) {
   return -1;
@@ -947,18 +901,12 @@
 coap_read_endpoint(coap_context_t *ctx, coap_endpoint_t *endpoint) {
   ssize_t bytes_read = -1;
   coap_packet_t *packet;
+  coap_address_t src;
   int result = -1;		/* the value to be returned */
 
+  coap_address_init(&src);
   bytes_read = ctx->network_read(endpoint, &packet);
 
-<<<<<<< HEAD
-  bytes_read = ctx->network_read(ctx->endpoint, &packet);
-
-  if ( bytes_read < 0 ) {
-    warn("coap_read: recvfrom");
-  } else {
-    result = coap_handle_message(ctx, packet);
-=======
   if (bytes_read < 0) {
     warn("coap_read: recvfrom");
   } else {
@@ -976,14 +924,12 @@
         result = coap_handle_message(ctx, endpoint, &remote, data, data_len);
       }
     }
->>>>>>> 25863042
   }
 
   coap_free_packet(packet);
 
   return result;
 }
-#endif /* not WITH_LWIP */
 
 int
 coap_read(coap_context_t *ctx) {
@@ -1001,18 +947,22 @@
 
   return result;
 }
-#endif /* WITH_LWIP */
+#endif /* not WITH_LWIP */
 
 int
 coap_handle_message(coap_context_t *ctx,
-                    const coap_endpoint_t *local_interface,
-		    const coap_address_t *remote,
-		    unsigned char *msg, size_t msg_len) {
+		    coap_packet_t *packet) {
+		    /* const coap_address_t *remote,  */
+		    /* unsigned char *msg, size_t msg_len) { */
+  unsigned char *msg;
+  size_t msg_len;
   coap_queue_t *node;
 
   /* the negated result code */
   enum result_t { RESULT_OK, RESULT_ERR_EARLY, RESULT_ERR };
   int result = RESULT_ERR_EARLY;
+
+  coap_packet_get_memmapped(packet, &msg, &msg_len);
 
   if (msg_len < sizeof(coap_hdr_t)) {
     debug("coap_handle_message: discarded invalid frame\n" );
@@ -1049,8 +999,8 @@
 
   coap_ticks(&node->t);
 
-  node->local_if = *local_interface;
-  node->remote = *remote;
+  coap_packet_populate_endpoint(packet, &node->local_if);
+  coap_packet_copy_source(packet, &node->remote);
 
   /* and add new node to receive queue */
   coap_transaction_id(&node->remote, node->pdu, &node->id);
