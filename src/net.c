--- conflicted
+++ resolved
@@ -337,22 +337,6 @@
 coap_context_t *
 coap_new_context(
   const coap_address_t *listen_addr) {
-<<<<<<< HEAD
-  if (!listen_addr) {
-    coap_log(LOG_EMERG, "no listen address specified\n");
-    return NULL;
-  }
-
-#ifndef WITH_CONTIKI
-  coap_context_t *c = coap_malloc_type(COAP_CONTEXT, sizeof( coap_context_t ) );
-#endif /* not WITH_CONTIKI */
-#ifdef WITH_CONTIKI
-  coap_context_t *c;
-
-  if (initialized)
-    return NULL;
-#endif /* WITH_CONTIKI */
-=======
   coap_context_t *c;
 
   if (!listen_addr) {
@@ -366,7 +350,6 @@
 #ifndef WITH_CONTIKI
   c = coap_malloc_type(COAP_CONTEXT, sizeof(coap_context_t));
 #endif /* not WITH_CONTIKI */
->>>>>>> fa524860
 
   coap_clock_init();
 #ifdef WITH_LWIP
@@ -1352,11 +1335,7 @@
  *         RESPONSE_DROP    when the response must be discarded, or
  *         RESPONSE_SEND    when the response must be sent.
  */
-<<<<<<< HEAD
-COAP_STATIC_INLINE int
-=======
 static enum respond_t
->>>>>>> fa524860
 no_response(coap_pdu_t *request, coap_pdu_t *response) {
   coap_opt_t *nores;
   coap_opt_iterator_t opt_iter;
