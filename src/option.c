--- conflicted
+++ resolved
@@ -270,11 +270,7 @@
   return length;
 }
 
-<<<<<<< HEAD
-unsigned char *
-=======
 const uint8_t *
->>>>>>> 0f8a3b33
 coap_opt_value(const coap_opt_t *opt) {
   size_t ofs = 1;
 
