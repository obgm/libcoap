--- conflicted
+++ resolved
@@ -18,12 +18,7 @@
 #endif
 
 /* Carsten suggested this when fls() is not available: */
-<<<<<<< HEAD
-int
 coap_fls(unsigned int i) {
-=======
-#ifndef HAVE_FLS
-int coap_fls(unsigned int i) {
   return coap_flsll(i);
 }
 #endif
@@ -31,7 +26,6 @@
 #ifndef HAVE_FLSLL
 int coap_flsll(long long i)
 {
->>>>>>> bcd4019d
   int n;
   for (n = 0; i; n++)
     i >>= 1;
