--- conflicted
+++ resolved
@@ -56,9 +56,6 @@
 #include "coap_io.h"
 #include "pdu.h"
 
-<<<<<<< HEAD
-#if !defined(WITH_LWIP) && !defined(WITH_CONTIKI)
-=======
 #ifdef WITH_POSIX
 /* define generic PKTINFO for IPv4 */
 #if defined(IP_PKTINFO)
@@ -78,7 +75,6 @@
 #  error "Need IPV6_PKTINFO or IPV6_RECVPKTINFO to request ancillary data from OS."
 #endif /* IPV6_RECVPKTINFO */
 
->>>>>>> fa524860
 struct coap_packet_t {
   coap_if_handle_t hnd;	      /**< the interface handle */
   coap_address_t src;	      /**< the packet's source address */
@@ -184,23 +180,11 @@
   on = 1;
   switch(addr->addr.sa.sa_family) {
   case AF_INET:
-<<<<<<< HEAD
-    if (setsockopt(sockfd, IPPROTO_IP, IP_PKTINFO, OPTVAL_T(&on), sizeof(on)) == COAP_SOCKET_ERROR)
+    if (setsockopt(sockfd, IPPROTO_IP, GEN_IP_PKTINFO, OPTVAL_T(&on), sizeof(on)) < 0)
       coap_log(LOG_ALERT, "coap_new_endpoint: setsockopt IP_PKTINFO\n");
     break;
   case AF_INET6:
-#ifdef IPV6_RECVPKTINFO
-  if (setsockopt(sockfd, IPPROTO_IPV6, IPV6_RECVPKTINFO, OPTVAL_T(&on), sizeof(on)) == COAP_SOCKET_ERROR)
-    coap_log(LOG_ALERT, "coap_new_endpoint: setsockopt IPV6_RECVPKTINFO\n");
-#else /* IPV6_RECVPKTINFO */
-  if (setsockopt(sockfd, IPPROTO_IPV6, IPV6_PKTINFO, OPTVAL_T(&on), sizeof(on)) == COAP_SOCKET_ERROR)
-=======
-    if (setsockopt(sockfd, IPPROTO_IP, GEN_IP_PKTINFO, &on, sizeof(on)) < 0)
-      coap_log(LOG_ALERT, "coap_new_endpoint: setsockopt IP_PKTINFO\n");
-    break;
-  case AF_INET6:
-  if (setsockopt(sockfd, IPPROTO_IPV6, GEN_IPV6_PKTINFO, &on, sizeof(on)) < 0)
->>>>>>> fa524860
+  if (setsockopt(sockfd, IPPROTO_IPV6, GEN_IPV6_PKTINFO, OPTVAL_T(&on), sizeof(on)) < 0)
     coap_log(LOG_ALERT, "coap_new_endpoint: setsockopt IPV6_PKTINFO\n");
   break;
   default:
